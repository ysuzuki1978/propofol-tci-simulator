/**
 * Main Application Controller for Propofol TCI TIVA V1.1.0
 * 統合アプリケーションメインコントローラー
 * 
 * Coordinates:
 * - Induction Engine (Real-time prediction)
 * - Advanced Protocol Engine (Enhanced step-down optimization)
 * - Monitoring Engine (Dose tracking)
 * - UI Management
 * - State Management
 * - Digital Picker Components (Mobile-optimized input)
 */

/**
 * Enhanced Digital Picker Class with Long Press Support
 * モバイル対応デジタルピッカー - 長押し、直接入力、精密な数値制御
 * @param {string|HTMLElement} container - ピッカーを配置するコンテナ要素またはセレクタ
 * @param {object} options - 設定オプション
 * @param {number} options.min - 最小値
 * @param {number} options.max - 最大値
 * @param {number} options.step - 1クリックでの増減量
 * @param {number} options.initialValue - 初期値
 * @param {number} options.decimalPlaces - 表示する小数点以下の桁数
 * @param {number} options.longPressDelay - 長押し判定までの時間(ms) デフォルト: 500
 * @param {number} options.longPressInterval - 長押し中の増減間隔(ms) デフォルト: 100
 */
class DigitalPicker {
    constructor(container, options) {
        this.container = typeof container === 'string' ? document.querySelector(container) : container;
        if (!this.container) {
            throw new Error('DigitalPicker: Container element not found.');
        }

        // デフォルトオプションとユーザー指定オプションをマージ
        this.options = {
            min: 0,
            max: 100,
            step: 1,
            initialValue: 0,
            decimalPlaces: 0,
            longPressDelay: 500,    // 長押し判定時間
            longPressInterval: 100, // 長押し中の増減間隔
            ...options
        };

        // 初期値の設定
        this.options.initialValue = this.options.initialValue || this.options.min;
        this.value = this._clamp(this.options.initialValue);

        // 長押し制御用変数
        this.pressTimer = null;
        this.pressInterval = null;
        this.isLongPressing = false;

        this._createUI();
        this._attachEventListeners();
        this._updateDisplay();
    }

    // UI要素を生成してコンテナに追加
    _createUI() {
        this.container.innerHTML = `
            <div class="digital-picker">
                <button type="button" class="picker-btn picker-decrement" aria-label="Decrement">-</button>
                <input type="number" class="picker-input" inputmode="decimal" step="${this.options.step}">
                <button type="button" class="picker-btn picker-increment" aria-label="Increment">+</button>
            </div>
        `;

        this.decrementBtn = this.container.querySelector('.picker-decrement');
        this.incrementBtn = this.container.querySelector('.picker-increment');
        this.inputEl = this.container.querySelector('.picker-input');
    }

    // イベントリスナーを設定
    _attachEventListeners() {
        // 増減ボタンのイベント
        this._attachButtonEvents(this.incrementBtn, () => this.increment());
        this._attachButtonEvents(this.decrementBtn, () => this.decrement());

        // 入力フィールドのイベント
        this.inputEl.addEventListener('input', (e) => this._handleInputChange(e));
        this.inputEl.addEventListener('blur', () => this._handleInputBlur());
        
        // フォーカス時に全選択（入力しやすくする）
        this.inputEl.addEventListener('focus', (e) => e.target.select());
    }

    // ボタンの長押し対応イベントを設定
    _attachButtonEvents(button, action) {
        // クリックイベント
        button.addEventListener('click', (e) => {
            if (!this.isLongPressing) {
                action();
            }
        });

        // マウスイベント（PC用）
        button.addEventListener('mousedown', (e) => {
            e.preventDefault();
            this._startLongPress(button, action);
        });
        button.addEventListener('mouseup', () => this._stopLongPress(button));
        button.addEventListener('mouseleave', () => this._stopLongPress(button));

        // タッチイベント（モバイル用）
        button.addEventListener('touchstart', (e) => {
            e.preventDefault();
            this._startLongPress(button, action);
        });
        button.addEventListener('touchend', () => this._stopLongPress(button));
        button.addEventListener('touchcancel', () => this._stopLongPress(button));
    }

    // 長押し開始
    _startLongPress(button, action) {
        this._stopLongPress(button); // 既存のタイマーをクリア
        
        this.pressTimer = setTimeout(() => {
            this.isLongPressing = true;
            button.classList.add('pressing');
            
            // 最初の実行
            action();
            
            // 継続的な実行
            this.pressInterval = setInterval(() => {
                action();
            }, this.options.longPressInterval);
        }, this.options.longPressDelay);
    }

    // 長押し終了
    _stopLongPress(button) {
        if (this.pressTimer) {
            clearTimeout(this.pressTimer);
            this.pressTimer = null;
        }
        
        if (this.pressInterval) {
            clearInterval(this.pressInterval);
            this.pressInterval = null;
        }
        
        button.classList.remove('pressing');
        
        // 少し遅延してからlong pressing flagをリセット（clickイベントとの競合を防ぐ）
        setTimeout(() => {
            this.isLongPressing = false;
        }, 50);
    }

    // 値を減らす
    decrement() {
        this._setValue(this.value - this.options.step);
    }

    // 値を増やす
    increment() {
        this._setValue(this.value + this.options.step);
    }

    // ユーザーによる直接入力の処理
    _handleInputChange(event) {
        const rawValue = event.target.value;
        
        // 空文字列や無効な値の場合は何もしない（入力中を許可）
        if (rawValue === '' || rawValue === '.' || rawValue === '-') {
            return;
        }
        
        const parsedValue = parseFloat(rawValue);
        if (!isNaN(parsedValue)) {
            // 入力中は範囲チェックを行わず、内部値のみ更新
            this.value = parsedValue;
        }
    }

    // 入力フィールドからフォーカスが外れた時の処理
    _handleInputBlur() {
        // フォーカスが外れた時に範囲チェックと表示更新を実行
        this.value = this._clamp(this.value);
        this._updateDisplay();
    }

    // 値を更新する内部メソッド
    _setValue(newValue) {
        // JavaScriptの浮動小数点数演算誤差を補正
        const precision = Math.pow(10, this.options.decimalPlaces + 2);
        const roundedValue = Math.round(newValue * precision) / precision;
        
        this.value = this._clamp(roundedValue);
        this._updateDisplay();
    }

    // 値をmin/maxの範囲内に収める
    _clamp(value) {
        return Math.max(this.options.min, Math.min(this.options.max, value));
    }

    // 表示を更新
    _updateDisplay() {
        this.inputEl.value = this.value.toFixed(this.options.decimalPlaces);
        this.decrementBtn.disabled = this.value <= this.options.min;
        this.incrementBtn.disabled = this.value >= this.options.max;
    }

    // 現在の値を取得する公開メソッド
    getValue() {
        return this.value;
    }

    // 外部から値を設定する公開メソッド
    setValue(newValue) {
        if (typeof newValue === 'number' && !isNaN(newValue)) {
            this._setValue(newValue);
        }
    }

    // クリーンアップ（必要に応じて）
    destroy() {
        this._stopLongPress(this.incrementBtn);
        this._stopLongPress(this.decrementBtn);
    }
}

class MainApplicationController {
    constructor() {
        this.appState = new AppState();
        this.inductionEngine = new InductionEngine();
        this.protocolEngine = new ProtocolEngine();
        this.advancedProtocolEngine = new AdvancedProtocolEngine();
        this.monitoringEngine = new MonitoringEngine();
        
        // Chart instances
        this.protocolChart = null;
        this.monitoringChart = null;
        this.realtimeChart = null;
        
        // Digital picker instances
        this.digitalPickers = {};
        
        // Initialize on DOM ready
        if (document.readyState === 'loading') {
            document.addEventListener('DOMContentLoaded', () => this.initialize());
        } else {
            this.initialize();
        }
    }

    initialize() {
        console.log('Initializing Propofol TCI TIVA with Eleveld Model');
        
        // Hide loading screen after short delay
        setTimeout(() => {
            document.getElementById('loadingScreen').classList.add('hidden');
        }, 2000);
        
        // Initialize default patient
        this.initializeDefaultPatient();
        
        // Setup event listeners
        this.setupEventListeners();
        
        // Initialize digital pickers
        this.initializeDigitalPickers();
        
        // Setup induction engine callbacks
        this.setupInductionCallbacks();
        
        // Initialize realtime chart
        this.initializeRealtimeChart();
        
        // Update displays
        this.updatePatientDisplay();
        this.updateAllPanelStates();
        
        // Initialize adjust button states
        this.initializeAdjustButtonStates();
        
        console.log('Application initialized successfully');
    }

    initializeDefaultPatient() {
        const now = new Date();
        now.setHours(8, 0, 0, 0); // Default to 8:00 AM
        
        this.appState.patient = new Patient(
            `Patient-${new Date().toISOString().split('T')[0]}`,
            35,
            70.0,
            170.0,
            SexType.MALE,
            AsapsType.CLASS_1_2,
            OpioidType.YES,
            now
        );
        
        // Set patient for all engines
        this.protocolEngine.setPatient(this.appState.patient);
        this.advancedProtocolEngine.setPatient(this.appState.patient);
        this.monitoringEngine.setPatient(this.appState.patient);
        
        console.log('Default patient initialized:', this.appState.patient.id);
    }

    initializeDigitalPickers() {
        try {
            // Patient information digital pickers (Propofol-specific ranges)
            this.digitalPickers.age = new DigitalPicker('#editAgePicker', {
                min: 1, max: 100, step: 1, initialValue: 35, decimalPlaces: 0
            });
            
            this.digitalPickers.weight = new DigitalPicker('#editWeightPicker', {
                min: 5, max: 150, step: 0.1, initialValue: 70.0, decimalPlaces: 1
            });
            
            this.digitalPickers.height = new DigitalPicker('#editHeightPicker', {
                min: 50, max: 200, step: 1, initialValue: 170, decimalPlaces: 0
            });

            // Add BMI calculation update listeners
            if (this.digitalPickers.weight && this.digitalPickers.height) {
                const updateBMI = () => this.updateBMICalculation();
                this.digitalPickers.weight.inputEl.addEventListener('input', updateBMI);
                this.digitalPickers.weight.inputEl.addEventListener('blur', updateBMI);
                this.digitalPickers.height.inputEl.addEventListener('input', updateBMI);
                this.digitalPickers.height.inputEl.addEventListener('blur', updateBMI);
            }

            // Induction panel digital pickers (Propofol-specific ranges)
            this.digitalPickers.inductionBolus = new DigitalPicker('#inductionBolusPicker', {
                min: 10, max: 200, step: 5, initialValue: 140, decimalPlaces: 0
            });
            
            this.digitalPickers.inductionContinuous = new DigitalPicker('#inductionContinuousPicker', {
                min: 0, max: 500, step: 10, initialValue: 200, decimalPlaces: 0
            });

            // Dose event modal digital pickers (Propofol-specific ranges)
            this.digitalPickers.doseBolus = new DigitalPicker('#doseBolusPicker', {
                min: 0, max: 200, step: 1, initialValue: 0, decimalPlaces: 0
            });
            
            this.digitalPickers.doseContinuous = new DigitalPicker('#doseContinuousPicker', {
                min: 0, max: 500, step: 5, initialValue: 0, decimalPlaces: 0
            });

            console.log('Digital pickers initialized successfully');
        } catch (error) {
            console.warn('Some digital pickers could not be initialized:', error.message);
            // Continue without digital pickers if initialization fails
        }
    }

    setupEventListeners() {
<<<<<<< HEAD
        // Disclaimer modal
        const acceptDisclaimerBtn = document.getElementById('acceptDisclaimer');
        if (acceptDisclaimerBtn) {
            acceptDisclaimerBtn.addEventListener('click', () => {
                this.hideDisclaimer();
            });
        }
=======
        // Disclaimer modal - add multiple event types for iOS compatibility
        const acceptBtn = document.getElementById('acceptDisclaimer');
        acceptBtn.addEventListener('click', (e) => {
            e.preventDefault();
            e.stopPropagation();
            this.hideDisclaimer();
        });
>>>>>>> a21bbae1
        
        acceptBtn.addEventListener('touchend', (e) => {
            e.preventDefault();
            e.stopPropagation();
            this.hideDisclaimer();
        }, { passive: false });
        
        // Patient information
        const editPatientBtn = document.getElementById('editPatientBtn');
        if (editPatientBtn) {
            editPatientBtn.addEventListener('click', () => {
                this.showPatientModal();
            });
        }
        
        const closePatientModalBtn = document.getElementById('closePatientModal');
        if (closePatientModalBtn) {
            closePatientModalBtn.addEventListener('click', () => {
                this.hidePatientModal();
            });
        }
        
        const cancelPatientEditBtn = document.getElementById('cancelPatientEdit');
        if (cancelPatientEditBtn) {
            cancelPatientEditBtn.addEventListener('click', () => {
                this.hidePatientModal();
            });
        }
        
        const patientForm = document.getElementById('patientForm');
        if (patientForm) {
            patientForm.addEventListener('submit', (e) => {
                this.savePatientData(e);
            });
        }
        
<<<<<<< HEAD
        // Patient form sliders (replaced with digital pickers)
        // this.setupPatientFormSliders();
=======
        // Patient form controls
        this.setupPatientFormControls();
>>>>>>> a21bbae1
        
        // Induction panel
        const startInductionBtn = document.getElementById('startInductionBtn');
        if (startInductionBtn) {
            startInductionBtn.addEventListener('click', () => {
                this.startInduction();
            });
        }
        
        const stopInductionBtn = document.getElementById('stopInductionBtn');
        if (stopInductionBtn) {
            stopInductionBtn.addEventListener('click', () => {
                this.stopInduction();
            });
        }
        
        const recordSnapshotBtn = document.getElementById('recordSnapshotBtn');
        if (recordSnapshotBtn) {
            recordSnapshotBtn.addEventListener('click', () => {
                this.recordSnapshot();
            });
        }
        
<<<<<<< HEAD
        // Induction dose sliders (replaced with digital pickers)
        // this.setupInductionSliders();
=======
        // Induction dose controls
        this.setupInductionControls();
>>>>>>> a21bbae1
        
        // Protocol panel
        const optimizeProtocolBtn = document.getElementById('optimizeProtocolBtn');
        if (optimizeProtocolBtn) {
            optimizeProtocolBtn.addEventListener('click', () => {
                this.optimizeProtocol();
            });
        }
        
        // Monitoring panel
        const addDoseBtn = document.getElementById('addDoseBtn');
        if (addDoseBtn) {
            addDoseBtn.addEventListener('click', () => {
                this.showDoseModal();
            });
        }
        
        const runSimulationBtn = document.getElementById('runSimulationBtn');
        if (runSimulationBtn) {
            runSimulationBtn.addEventListener('click', () => {
                this.runMonitoringSimulation();
            });
        }
        
        const exportCsvBtn = document.getElementById('exportCsvBtn');
        if (exportCsvBtn) {
            exportCsvBtn.addEventListener('click', () => {
                this.exportCsv();
            });
        }
        
        // Dose modal
        const closeDoseModalBtn = document.getElementById('closeDoseModal');
        if (closeDoseModalBtn) {
            closeDoseModalBtn.addEventListener('click', () => {
                this.hideDoseModal();
            });
        }
        
        const cancelDoseAddBtn = document.getElementById('cancelDoseAdd');
        if (cancelDoseAddBtn) {
            cancelDoseAddBtn.addEventListener('click', () => {
                this.hideDoseModal();
            });
        }
        
        const doseForm = document.getElementById('doseForm');
        if (doseForm) {
            doseForm.addEventListener('submit', (e) => {
                this.addDoseEvent(e);
            });
        }
        
<<<<<<< HEAD
        // Dose form sliders (replaced with digital pickers)
        // this.setupDoseFormSliders();
=======
        // Dose form controls
        this.setupDoseFormControls();
        
        // Setup adjust buttons
        this.setupAdjustButtons();
>>>>>>> a21bbae1
        
        // Modal backdrop clicks - improved iOS support
        document.querySelectorAll('.modal').forEach(modal => {
            modal.addEventListener('click', (e) => {
                if (e.target === modal) {
                    modal.classList.remove('active');
                }
            });
            
            // Add touch support for iOS
            modal.addEventListener('touchend', (e) => {
                if (e.target === modal) {
                    e.preventDefault();
                    modal.classList.remove('active');
                }
            }, { passive: false });
        });
    }

    setupPatientFormControls() {
        const ageInput = document.getElementById('editAge');
        const weightInput = document.getElementById('editWeight');
        const heightInput = document.getElementById('editHeight');
        
        // Add input event listeners
        ageInput.addEventListener('input', (e) => {
            this.updateBMICalculation();
        });
        
        weightInput.addEventListener('input', (e) => {
            this.updateBMICalculation();
        });
        
        heightInput.addEventListener('input', (e) => {
            this.updateBMICalculation();
        });
    }

    setupInductionControls() {
        const bolusInput = document.getElementById('inductionBolus');
        const continuousInput = document.getElementById('inductionContinuous');
        
        // Add input event listeners
        bolusInput.addEventListener('input', (e) => {
            const value = parseFloat(e.target.value);
            if (this.appState.isInductionRunning) {
                this.inductionEngine.updateDose(value, parseFloat(continuousInput.value));
            }
        });
        
        continuousInput.addEventListener('input', (e) => {
            const value = parseFloat(e.target.value);
            if (this.appState.isInductionRunning) {
                this.inductionEngine.updateDose(parseFloat(bolusInput.value), value);
            }
        });
    }

    setupDoseFormControls() {
        // No special handling needed for dose form inputs
        // Values are read directly when form is submitted
    }
    
    setupAdjustButtons() {
        this.holdTimeout = null;
        this.holdInterval = null;
        this.holdSpeed = 200; // Initial speed in ms
        this.holdAcceleration = 0.9; // Speed multiplier for acceleration
        this.minHoldSpeed = 50; // Minimum interval (maximum speed)
        
        // Mouse events
        document.addEventListener('mousedown', (e) => {
            if (e.target.classList.contains('btn-adjust')) {
                e.preventDefault();
                this.startHold(e.target);
            }
        });
        
        document.addEventListener('mouseup', (e) => {
            this.stopHold();
        });
        
        document.addEventListener('mouseleave', (e) => {
            this.stopHold();
        });
        
        // Touch events for mobile - only for adjust buttons
        document.addEventListener('touchstart', (e) => {
            if (e.target.classList.contains('btn-adjust')) {
                e.preventDefault();
                this.startHold(e.target);
            }
        }, { passive: false });
        
        document.addEventListener('touchend', (e) => {
            // Only prevent default for adjust buttons
            if (e.target.classList.contains('btn-adjust') || 
                document.querySelector('.btn-adjust.holding')) {
                e.preventDefault();
            }
            this.stopHold();
        }, { passive: false });
        
        document.addEventListener('touchcancel', (e) => {
            this.stopHold();
        });
        
        // Prevent context menu on long press
        document.addEventListener('contextmenu', (e) => {
            if (e.target.classList.contains('btn-adjust')) {
                e.preventDefault();
            }
        });
        
        // Stop holding when window loses focus or visibility
        window.addEventListener('blur', () => {
            this.stopHold();
        });
        
        document.addEventListener('visibilitychange', () => {
            if (document.hidden) {
                this.stopHold();
            }
        });
        
        // Stop holding when scrolling (mobile)
        window.addEventListener('scroll', () => {
            this.stopHold();
        }, { passive: true });
    }
    
    startHold(button) {
        // Stop any existing hold
        this.stopHold();
        
        // Immediate first action
        this.handleAdjustButton(button);
        
        // Add holding visual feedback
        button.classList.add('holding');
        
        // Start hold after delay
        this.holdTimeout = setTimeout(() => {
            this.holdSpeed = 200; // Reset speed
            this.startHoldInterval(button);
        }, 500); // 500ms delay before starting continuous action
    }
    
    startHoldInterval(button) {
        this.holdInterval = setInterval(() => {
            this.handleAdjustButton(button);
            
            // Accelerate (decrease interval time)
            this.holdSpeed = Math.max(this.holdSpeed * this.holdAcceleration, this.minHoldSpeed);
            
            // Restart interval with new speed
            clearInterval(this.holdInterval);
            this.startHoldInterval(button);
        }, this.holdSpeed);
    }
    
    stopHold() {
        if (this.holdTimeout) {
            clearTimeout(this.holdTimeout);
            this.holdTimeout = null;
        }
        
        if (this.holdInterval) {
            clearInterval(this.holdInterval);
            this.holdInterval = null;
        }
        
        // Remove visual feedback from all buttons
        document.querySelectorAll('.btn-adjust.holding').forEach(btn => {
            btn.classList.remove('holding');
        });
        
        // Reset hold speed
        this.holdSpeed = 200;
    }
    
    handleAdjustButton(button) {
        const targetId = button.getAttribute('data-target');
        const step = parseFloat(button.getAttribute('data-step'));
        const isPlus = button.classList.contains('btn-plus');
        const targetInput = document.getElementById(targetId);
        
        if (!targetInput) return;
        
        const currentValue = parseFloat(targetInput.value) || 0;
        const min = parseFloat(targetInput.min) || 0;
        const max = parseFloat(targetInput.max) || Infinity;
        
        let newValue;
        if (isPlus) {
            newValue = Math.min(currentValue + step, max);
        } else {
            newValue = Math.max(currentValue - step, min);
        }
        
        // Only update if value actually changes
        if (newValue !== currentValue) {
            // Set the value and trigger input event
            targetInput.value = newValue;
            targetInput.dispatchEvent(new Event('input', { bubbles: true }));
            
            // Update button states
            this.updateAdjustButtonStates(targetInput);
            
            // Visual feedback (unless holding)
            if (!button.classList.contains('holding')) {
                button.style.transform = 'scale(0.9)';
                setTimeout(() => {
                    button.style.transform = '';
                }, 100);
            }
        } else {
            // If we've reached a limit, stop holding
            this.stopHold();
        }
    }
    
    updateAdjustButtonStates(input) {
        const targetId = input.id;
        const currentValue = parseFloat(input.value) || 0;
        const min = parseFloat(input.min) || 0;
        const max = parseFloat(input.max) || Infinity;
        
        // Find associated buttons
        const minusBtn = document.querySelector(`.btn-minus[data-target="${targetId}"]`);
        const plusBtn = document.querySelector(`.btn-plus[data-target="${targetId}"]`);
        
        if (minusBtn) {
            minusBtn.disabled = currentValue <= min;
        }
        
        if (plusBtn) {
            plusBtn.disabled = currentValue >= max;
        }
    }

    setupInductionCallbacks() {
        this.inductionEngine.addUpdateCallback((state) => {
            this.updateInductionDisplay(state);
            this.updateRealtimeChart(state);
        });
    }

    initializeRealtimeChart() {
        try {
            this.realtimeChart = new RealtimeChart('inductionRealtimeChart', 300);
            console.log('Realtime chart initialized successfully');
        } catch (error) {
            console.error('Failed to initialize realtime chart:', error);
        }
    }

    // Modal management
    hideDisclaimer() {
        document.getElementById('disclaimerModal').classList.remove('active');
        document.getElementById('mainApp').classList.remove('hidden');
    }

    showPatientModal() {
        const modal = document.getElementById('patientModal');
        
        // Populate form with current patient data
        const patient = this.appState.patient;
        document.getElementById('editPatientId').value = patient.id;
<<<<<<< HEAD
        
        // Update digital pickers with current patient data
        if (this.digitalPickers.age) this.digitalPickers.age.setValue(patient.age);
        if (this.digitalPickers.weight) this.digitalPickers.weight.setValue(patient.weight);
        if (this.digitalPickers.height) this.digitalPickers.height.setValue(patient.height);
        
        const sexRadio = document.querySelector(`input[name="sex"][value="${patient.sex === SexType.MALE ? 'male' : 'female'}"]`);
        if (sexRadio) sexRadio.checked = true;
        
        const asaRadio = document.querySelector(`input[name="asa"][value="${patient.asaPS === AsapsType.CLASS_1_2 ? '1-2' : '3-4'}"]`);
        if (asaRadio) asaRadio.checked = true;
        
        const opioidRadio = document.querySelector(`input[name="opioid"][value="${patient.opioidCoadmin === OpioidType.YES ? 'yes' : 'no'}"]`);
        if (opioidRadio) opioidRadio.checked = true;
        
        const anesthesiaStartEl = document.getElementById('editAnesthesiaStart');
        if (anesthesiaStartEl) anesthesiaStartEl.value = patient.formattedStartTime;
        
        // Update display values (old slider values - may not exist if using digital pickers)
        const ageValueEl = document.getElementById('ageValue');
        if (ageValueEl) ageValueEl.textContent = patient.age;
        
        const weightValueEl = document.getElementById('weightValue');
        if (weightValueEl) weightValueEl.textContent = patient.weight.toFixed(1);
        
        const heightValueEl = document.getElementById('heightValue');
        if (heightValueEl) heightValueEl.textContent = patient.height;
        
=======
        document.getElementById('editAge').value = patient.age;
        document.getElementById('editWeight').value = patient.weight;
        document.getElementById('editHeight').value = patient.height;
        document.querySelector(`input[name="sex"][value="${patient.sex === SexType.MALE ? 'male' : 'female'}"]`).checked = true;
        document.querySelector(`input[name="asa"][value="${patient.asaPS === AsapsType.CLASS_1_2 ? '1-2' : '3-4'}"]`).checked = true;
        document.querySelector(`input[name="opioid"][value="${patient.opioidCoadmin === OpioidType.YES ? 'yes' : 'no'}"]`).checked = true;
        document.getElementById('editAnesthesiaStart').value = patient.formattedStartTime;
        
        // Initialize adjust button states
        this.updateAdjustButtonStates(document.getElementById('editAge'));
        this.updateAdjustButtonStates(document.getElementById('editWeight'));
        this.updateAdjustButtonStates(document.getElementById('editHeight'));
>>>>>>> a21bbae1
        this.updateBMICalculation();
        
        modal.classList.add('active');
    }

    hidePatientModal() {
        document.getElementById('patientModal').classList.remove('active');
    }

    showDoseModal() {
        const modal = document.getElementById('doseModal');
        
        // Reset form
        document.getElementById('doseTime').value = this.appState.patient.formattedStartTime;
<<<<<<< HEAD
        
        // Reset digital pickers if available
        if (this.digitalPickers.doseBolus) {
            this.digitalPickers.doseBolus.setValue(0);
        }
        if (this.digitalPickers.doseContinuous) {
            this.digitalPickers.doseContinuous.setValue(0);
        }
        
        // Reset old form inputs (fallback)
        const bolusInput = document.getElementById('doseBolusAmount');
        if (bolusInput) bolusInput.value = 0;
        
        const continuousInput = document.getElementById('doseContinuousRate');
        if (continuousInput) continuousInput.value = 0;
        
        // Reset display values (old slider values)
        const bolusValueEl = document.getElementById('doseBolusValue');
        if (bolusValueEl) bolusValueEl.textContent = '0.0';
        
        const continuousValueEl = document.getElementById('doseContinuousValue');
        if (continuousValueEl) continuousValueEl.textContent = '0.00';
        
        const startRefEl = document.getElementById('anesthesiaStartReference');
        if (startRefEl) startRefEl.textContent = this.appState.patient.formattedStartTime;
=======
        document.getElementById('doseBolusAmount').value = 0;
        document.getElementById('doseContinuousRate').value = 0;
        document.getElementById('anesthesiaStartReference').textContent = this.appState.patient.formattedStartTime;
>>>>>>> a21bbae1
        
        // Initialize adjust button states
        this.updateAdjustButtonStates(document.getElementById('doseBolusAmount'));
        this.updateAdjustButtonStates(document.getElementById('doseContinuousRate'));
        
        modal.classList.add('active');
    }

    hideDoseModal() {
        document.getElementById('doseModal').classList.remove('active');
    }

    // Data management
    savePatientData(e) {
        e.preventDefault();
        
        const formData = new FormData(e.target);
        
        // Parse time
        const timeValue = document.getElementById('editAnesthesiaStart').value;
        const anesthesiaStart = new Date(this.appState.patient.anesthesiaStartTime);
        const [hours, minutes] = timeValue.split(':').map(Number);
        anesthesiaStart.setHours(hours, minutes, 0, 0);
        
        // Update patient
        this.appState.patient.id = document.getElementById('editPatientId').value;
        
        // Get values from digital pickers if available, fallback to form inputs
        this.appState.patient.age = this.digitalPickers.age ? 
            Math.round(this.digitalPickers.age.getValue()) : 
            parseInt(document.getElementById('editAge')?.value || 35);
            
        this.appState.patient.weight = this.digitalPickers.weight ? 
            this.digitalPickers.weight.getValue() : 
            parseFloat(document.getElementById('editWeight')?.value || 70);
            
        this.appState.patient.height = this.digitalPickers.height ? 
            Math.round(this.digitalPickers.height.getValue()) : 
            parseFloat(document.getElementById('editHeight')?.value || 170);
        this.appState.patient.sex = formData.get('sex') === 'male' ? SexType.MALE : SexType.FEMALE;
        this.appState.patient.asaPS = formData.get('asa') === '1-2' ? AsapsType.CLASS_1_2 : AsapsType.CLASS_3_4;
        this.appState.patient.opioidCoadmin = formData.get('opioid') === 'yes' ? OpioidType.YES : OpioidType.NO;
        this.appState.patient.anesthesiaStartTime = anesthesiaStart;
        
        // Validate patient data
        const validation = this.appState.patient.validate();
        if (!validation.isValid) {
            alert('Input Error:\n' + validation.errors.join('\n'));
            return;
        }
        
        // Update engines with new patient data
        this.protocolEngine.setPatient(this.appState.patient);
        this.advancedProtocolEngine.setPatient(this.appState.patient);
        this.monitoringEngine.setPatient(this.appState.patient);
        
        this.updatePatientDisplay();
        this.hidePatientModal();
        
        console.log('Patient data updated:', this.appState.patient.id);
    }

    addDoseEvent(e) {
        e.preventDefault();
        
        const timeValue = document.getElementById('doseTime').value;
        
        // Get values from digital pickers if available, fallback to form inputs
        const bolusAmount = this.digitalPickers.doseBolus ? 
            this.digitalPickers.doseBolus.getValue() : 
            parseFloat(document.getElementById('doseBolusAmount')?.value || 0);
            
        const continuousRate = this.digitalPickers.doseContinuous ? 
            this.digitalPickers.doseContinuous.getValue() : 
            parseFloat(document.getElementById('doseContinuousRate')?.value || 0);
        
        // Calculate minutes from anesthesia start
        const doseTime = new Date(this.appState.patient.anesthesiaStartTime);
        const [hours, minutes] = timeValue.split(':').map(Number);
        doseTime.setHours(hours, minutes, 0, 0);
        
        let minutesFromStart = this.appState.patient.clockTimeToMinutes(doseTime);
        
        // Handle day crossing
        if (minutesFromStart < 0) {
            minutesFromStart += 1440; // Add 24 hours
        }
        
        minutesFromStart = Math.max(0, Math.round(minutesFromStart));
        
        const doseEvent = new DoseEvent(minutesFromStart, bolusAmount, continuousRate);
        
        // Validate dose event
        const validation = doseEvent.validate();
        if (!validation.isValid) {
            alert('Input Error:\n' + validation.errors.join('\n'));
            return;
        }
        
        this.monitoringEngine.addDoseEvent(doseEvent);
        this.updateMonitoringDisplay();
        this.hideDoseModal();
        
        console.log('Dose event added:', doseEvent);
    }

    // Induction management
    startInduction() {
        // Get values from digital pickers if available, fallback to form inputs
        const bolusDose = this.digitalPickers.inductionBolus ? 
            this.digitalPickers.inductionBolus.getValue() : 
            parseFloat(document.getElementById('inductionBolus')?.value || 140);
            
        const continuousDose = this.digitalPickers.inductionContinuous ? 
            this.digitalPickers.inductionContinuous.getValue() : 
            parseFloat(document.getElementById('inductionContinuous')?.value || 200);
        
        if (this.inductionEngine.start(this.appState.patient, bolusDose, continuousDose)) {
            this.appState.isInductionRunning = true;
            this.updateInductionControls();
            
            // Clear the realtime chart when starting new induction
            if (this.realtimeChart) {
                this.realtimeChart.clear();
            }
            
            console.log('Induction started');
        }
    }

    stopInduction() {
        if (this.inductionEngine.stop()) {
            this.appState.isInductionRunning = false;
            this.updateInductionControls();
            console.log('Induction stopped');
        }
    }

    recordSnapshot() {
        const snapshot = this.inductionEngine.takeSnapshot();
        if (snapshot) {
            this.updateSnapshotsDisplay();
            console.log('Snapshot recorded');
        }
    }

    // Advanced Protocol optimization
    optimizeProtocol() {
        const targetConcentration = parseFloat(document.getElementById('targetConcentration').value);
        const bolusDose = parseFloat(document.getElementById('protocolBolus').value);
        const targetTime = parseFloat(document.getElementById('targetReachTime').value);
        const upperThresholdRatio = parseFloat(document.getElementById('upperThresholdRatio').value) / 100;
        const reductionFactor = parseFloat(document.getElementById('reductionFactor').value) / 100;
        const adjustmentInterval = parseFloat(document.getElementById('adjustmentInterval').value);
        
        try {
            // Update advanced protocol engine settings
            this.advancedProtocolEngine.updateSettings({
                targetCe: targetConcentration,
                targetReachTime: targetTime,
                upperThresholdRatio: upperThresholdRatio,
                reductionFactor: reductionFactor,
                adjustmentInterval: adjustmentInterval
            });
            
            const result = this.advancedProtocolEngine.optimizeBolusProtocol(
                targetConcentration,
                bolusDose,
                targetTime
            );
            
            this.appState.protocolResult = result;
            this.updateAdvancedProtocolDisplay(result);
            console.log('Advanced Protocol optimization completed');
        } catch (error) {
            console.error('Protocol optimization failed:', error);
            alert('An error occurred during protocol optimization:\n' + error.message);
        }
    }

    // Monitoring simulation
    runMonitoringSimulation() {
        try {
            const result = this.monitoringEngine.runSimulation();
            this.appState.simulationResult = result;
            this.updateMonitoringResults(result);
            console.log('Monitoring simulation completed');
        } catch (error) {
            console.error('Monitoring simulation failed:', error);
            alert('An error occurred during simulation execution:\n' + error.message);
        }
    }

    // CSV export
    exportCsv() {
        try {
            const csvContent = this.monitoringEngine.exportToCSV();
            const blob = new Blob([csvContent], { type: 'text/csv;charset=utf-8;' });
            
            // Generate filename
            const now = new Date();
            const dateStr = now.toISOString().split('T')[0];
            const timeStr = now.toTimeString().substring(0, 5).replace(':', '-');
            const patientId = this.appState.patient.id.replace(/[^a-zA-Z0-9]/g, '_');
            const filename = `${patientId}_${dateStr}_${timeStr}.csv`;
            
            // Create download link
            const link = document.createElement('a');
            if (link.download !== undefined) {
                const url = URL.createObjectURL(blob);
                link.setAttribute('href', url);
                link.setAttribute('download', filename);
                link.style.visibility = 'hidden';
                document.body.appendChild(link);
                link.click();
                document.body.removeChild(link);
                URL.revokeObjectURL(url);
                console.log('CSV exported:', filename);
            } else {
                alert('CSV download is not supported in your browser.');
            }
        } catch (error) {
            console.error('CSV export failed:', error);
            alert('An error occurred during CSV export:\n' + error.message);
        }
    }

    // Display updates
    updatePatientDisplay() {
        const patient = this.appState.patient;
        
        const patientIdEl = document.getElementById('patientId');
        if (patientIdEl) patientIdEl.textContent = patient.id;
        
        const patientAgeEl = document.getElementById('patientAge');
        if (patientAgeEl) patientAgeEl.textContent = `${patient.age} years`;
        
        const patientWeightEl = document.getElementById('patientWeight');
        if (patientWeightEl) patientWeightEl.textContent = `${patient.weight.toFixed(1)} kg`;
        
        const patientHeightEl = document.getElementById('patientHeight');
        if (patientHeightEl) patientHeightEl.textContent = `${patient.height.toFixed(0)} cm`;
        
        const patientBMIEl = document.getElementById('patientBMI');
        if (patientBMIEl) patientBMIEl.textContent = patient.bmi.toFixed(1);
        
        const patientSexEl = document.getElementById('patientSex');
        if (patientSexEl) patientSexEl.textContent = SexType.displayName(patient.sex);
        
        const patientASAEl = document.getElementById('patientASA');
        if (patientASAEl) patientASAEl.textContent = AsapsType.displayName(patient.asaPS);
        
        const patientOpioidEl = document.getElementById('patientOpioid');
        if (patientOpioidEl) patientOpioidEl.textContent = OpioidType.displayName(patient.opioidCoadmin);
        
        const anesthesiaStartTimeEl = document.getElementById('anesthesiaStartTime');
        if (anesthesiaStartTimeEl) anesthesiaStartTimeEl.textContent = patient.formattedStartTime;
    }

    updateBMICalculation() {
        // Get values from digital pickers if available, fallback to form inputs
        const weight = this.digitalPickers.weight ? 
            this.digitalPickers.weight.getValue() : 
            parseFloat(document.getElementById('editWeight')?.value || 70);
            
        const height = this.digitalPickers.height ? 
            this.digitalPickers.height.getValue() : 
            parseFloat(document.getElementById('editHeight')?.value || 170);
            
        const bmi = weight / Math.pow(height / 100, 2);
        
        const bmiElement = document.getElementById('bmiCalculated');
        if (bmiElement) {
            bmiElement.textContent = bmi.toFixed(1);
        }
    }

    updateInductionDisplay(state) {
        document.getElementById('plasmaConcentration').textContent = state.plasmaConcentration.toFixed(3);
        document.getElementById('effectConcentration').textContent = state.effectSiteConcentration.toFixed(3);
        document.getElementById('inductionBISValue').textContent = state.bisValue.toFixed(1);
        document.getElementById('elapsedTime').textContent = state.elapsedTimeString;
        
        if (state.snapshots.length > 0) {
            this.updateSnapshotsDisplay();
        }
    }

    updateRealtimeChart(state) {
        if (this.realtimeChart && state.isRunning) {
            this.realtimeChart.addDataPoint(
                state.elapsedTime,
                state.effectSiteConcentration,
                state.bisValue
            );
        }
    }

    updateInductionControls() {
        const isRunning = this.appState.isInductionRunning;
        document.getElementById('startInductionBtn').classList.toggle('hidden', isRunning);
        document.getElementById('stopInductionBtn').classList.toggle('hidden', !isRunning);
        document.getElementById('recordSnapshotBtn').classList.toggle('hidden', !isRunning);
    }

    updateSnapshotsDisplay() {
        const snapshots = this.inductionEngine.getState().snapshots;
        const container = document.getElementById('snapshotsList');
        const section = document.getElementById('snapshotsSection');
        
        if (snapshots.length > 0) {
            section.classList.remove('hidden');
            container.innerHTML = '';
            
            snapshots.forEach((snapshot, index) => {
                const item = document.createElement('div');
                item.className = 'snapshot-item';
                item.innerHTML = `
                    <div class="snapshot-header">
                        <span class="snapshot-title">Record #${snapshots.length - index}</span>
                        <span class="snapshot-time">${snapshot.formattedTime}</span>
                    </div>
                    <div class="snapshot-values">
                        <span>Plasma: ${snapshot.plasmaConcentration.toFixed(3)} μg/mL</span>
                        <span>Effect-site: ${snapshot.effectSiteConcentration.toFixed(3)} μg/mL</span>
                    </div>
                `;
                container.appendChild(item);
            });
        } else {
            section.classList.add('hidden');
        }
    }

    updateAdvancedProtocolDisplay(result) {
        document.getElementById('protocolResults').classList.remove('hidden');
        document.getElementById('optimalRate').textContent = result.optimization.optimalRate.toFixed(2);
        
        // Display final Ce from time series data (end of simulation)
        const finalCe = result.protocol.timeSeriesData[result.protocol.timeSeriesData.length - 1].ce;
        document.getElementById('predictedFinalCe').textContent = finalCe.toFixed(3);
        
        // Update advanced metrics
        document.getElementById('targetAccuracy').textContent = result.performance.targetAccuracy.toFixed(1);
        document.getElementById('adjustmentCount').textContent = result.performance.totalAdjustments;
        document.getElementById('stabilityIndex').textContent = result.performance.stabilityIndex.toFixed(1);
        document.getElementById('convergenceTime').textContent = 
            result.performance.convergenceTime === Infinity ? '∞' : result.performance.convergenceTime.toFixed(1);
        
        // Update chart
        this.updateAdvancedProtocolChart(result);
        
        // Update schedule table
        this.updateProtocolTable(result.schedule);
    }

    updateMonitoringDisplay() {
        const events = this.monitoringEngine.getDoseEvents();
        const container = document.getElementById('doseEventsList');
        container.innerHTML = '';
        
        events.forEach((event, index) => {
            const item = this.createDoseEventElement(event, index);
            container.appendChild(item);
        });
    }

    updateMonitoringResults(result) {
        document.getElementById('simulationResults').classList.remove('hidden');
        document.getElementById('maxPlasmaConc').textContent = result.maxPlasmaConcentration.toFixed(3);
        document.getElementById('maxEffectConc').textContent = result.maxEffectSiteConcentration.toFixed(3);
        document.getElementById('minBISValue').textContent = result.minBISValue ? result.minBISValue.toFixed(1) : '---';
        document.getElementById('calculationMethod').textContent = result.calculationMethod;
        
        // Update monitoring chart
        this.updateMonitoringChart(result);
    }

    createDoseEventElement(event, index) {
        const div = document.createElement('div');
        div.className = 'dose-event';
        
        const infoDiv = document.createElement('div');
        infoDiv.className = 'dose-info';
        
        const title = document.createElement('h4');
        title.textContent = `${event.timeInMinutes} min (${event.formattedClockTime(this.appState.patient)})`;
        
        const details = document.createElement('div');
        details.className = 'dose-details';
        
        if (event.bolusMg > 0 || event.continuousMgHr > 0) {
            if (event.bolusMg > 0) {
                const bolusSpan = document.createElement('span');
                bolusSpan.textContent = `Bolus: ${event.bolusMg.toFixed(1)} mg`;
                details.appendChild(bolusSpan);
            }
            
            if (event.continuousMgHr > 0) {
                const continuousSpan = document.createElement('span');
                continuousSpan.textContent = `Continuous: ${event.continuousMgHr.toFixed(0)} mg/hr`;
                details.appendChild(continuousSpan);
            }
        } else {
            const stopSpan = document.createElement('span');
            stopSpan.textContent = 'Infusion Stopped';
            stopSpan.className = 'dose-stop';
            details.appendChild(stopSpan);
        }
        
        infoDiv.appendChild(title);
        infoDiv.appendChild(details);
        
        const deleteBtn = document.createElement('button');
        deleteBtn.className = 'delete-dose';
        deleteBtn.innerHTML = '🗑️';
        deleteBtn.addEventListener('click', () => {
            this.monitoringEngine.removeDoseEvent(index);
            this.updateMonitoringDisplay();
        });
        
        div.appendChild(infoDiv);
        div.appendChild(deleteBtn);
        
        return div;
    }

    updateAdvancedProtocolChart(result) {
        const ctx = document.getElementById('protocolChart').getContext('2d');
        
        if (this.protocolChart) {
            this.protocolChart.destroy();
        }
        
        const chartData = this.advancedProtocolEngine.getChartData();
        if (!chartData) return;
        
        this.protocolChart = new Chart(ctx, {
            type: 'line',
            data: {
                labels: chartData.times.map(t => {
                    const clockTime = this.appState.patient.minutesToClockTime(t);
                    return clockTime.toLocaleTimeString('ja-JP', {
                        hour: '2-digit',
                        minute: '2-digit',
                        hour12: false
                    });
                }),
                datasets: [
                    {
                        label: 'Plasma Concentration',
                        data: chartData.plasmaConcentrations,
                        borderColor: 'rgba(0, 122, 255, 1)',
                        backgroundColor: 'rgba(0, 122, 255, 0.1)',
                        fill: false,
                        tension: 0.1
                    },
                    {
                        label: 'Effect-site Concentration',
                        data: chartData.effectSiteConcentrations,
                        borderColor: 'rgba(52, 199, 89, 1)',
                        backgroundColor: 'rgba(52, 199, 89, 0.1)',
                        fill: false,
                        tension: 0.1
                    },
                    {
                        label: 'Target Concentration',
                        data: chartData.targetLine,
                        borderColor: 'rgba(255, 59, 48, 0.8)',
                        backgroundColor: 'rgba(255, 59, 48, 0.1)',
                        fill: false,
                        borderDash: [5, 5],
                        tension: 0,
                        pointRadius: 0
                    },
                    {
                        label: 'Upper Threshold',
                        data: chartData.upperThresholdLine,
                        borderColor: 'rgba(255, 149, 0, 0.8)',
                        backgroundColor: 'rgba(255, 149, 0, 0.1)',
                        fill: false,
                        borderDash: [2, 2],
                        tension: 0,
                        pointRadius: 0
                    },
                    {
                        label: 'Infusion Rate (mg/hr)',
                        data: chartData.infusionRates,
                        borderColor: 'rgba(88, 86, 214, 1)',
                        backgroundColor: 'rgba(88, 86, 214, 0.1)',
                        fill: false,
                        tension: 0.1,
                        yAxisID: 'y1'
                    }
                ]
            },
            options: {
                responsive: true,
                maintainAspectRatio: false,
                interaction: {
                    mode: 'index',
                    intersect: false
                },
                scales: {
                    x: {
                        title: {
                            display: true,
                            text: 'Time'
                        }
                    },
                    y: {
                        type: 'linear',
                        display: true,
                        position: 'left',
                        title: {
                            display: true,
                            text: 'Concentration (μg/mL)'
                        },
                        beginAtZero: true
                    },
                    y1: {
                        type: 'linear',
                        display: true,
                        position: 'right',
                        title: {
                            display: true,
                            text: 'Infusion Rate (mg/hr)'
                        },
                        beginAtZero: true,
                        grid: {
                            drawOnChartArea: false
                        }
                    }
                },
                plugins: {
                    annotation: {
                        annotations: chartData.adjustmentTimes.map((time, index) => ({
                            type: 'line',
                            mode: 'vertical',
                            scaleID: 'x',
                            value: time,
                            borderColor: 'rgba(255, 59, 48, 0.7)',
                            borderWidth: 2,
                            label: {
                                content: `Step-down ${chartData.adjustmentLabels[index]}`,
                                enabled: true,
                                position: 'top'
                            }
                        }))
                    }
                }
            }
        });
    }

    updateMonitoringChart(result) {
        const ctx = document.getElementById('monitoringChart').getContext('2d');
        
        if (this.monitoringChart) {
            this.monitoringChart.destroy();
        }
        
        const chartData = this.monitoringEngine.getChartData();
        if (!chartData) return;
        
        this.monitoringChart = new Chart(ctx, {
            type: 'line',
            data: {
                labels: chartData.labels,
                datasets: [
                    {
                        label: 'Plasma Concentration',
                        data: chartData.plasmaData,
                        borderColor: 'rgba(0, 122, 255, 1)',
                        backgroundColor: 'rgba(0, 122, 255, 0.1)',
                        fill: false,
                        tension: 0.1,
                        pointRadius: 1
                    },
                    {
                        label: 'Effect-site Concentration',
                        data: chartData.effectData,
                        borderColor: 'rgba(52, 199, 89, 1)',
                        backgroundColor: 'rgba(52, 199, 89, 0.1)',
                        fill: false,
                        tension: 0.1,
                        pointRadius: 1
                    },
                    {
                        label: 'BIS値',
                        data: chartData.bisData,
                        borderColor: 'rgba(255, 59, 48, 1)',
                        backgroundColor: 'rgba(255, 59, 48, 0.1)',
                        fill: false,
                        tension: 0.1,
                        pointRadius: 1,
                        yAxisID: 'y1'
                    },
                    {
                        label: 'BIS 60 (Mild Sedation)',
                        data: chartData.labels.map(() => 60),
                        borderColor: 'rgba(255, 149, 0, 0.8)',
                        backgroundColor: 'rgba(255, 149, 0, 0.1)',
                        fill: false,
                        borderDash: [5, 5],
                        tension: 0,
                        pointRadius: 0,
                        yAxisID: 'y1'
                    },
                    {
                        label: 'BIS 40 (Deep Sedation)',
                        data: chartData.labels.map(() => 40),
                        borderColor: 'rgba(255, 59, 48, 0.8)',
                        backgroundColor: 'rgba(255, 59, 48, 0.1)',
                        fill: false,
                        borderDash: [2, 2],
                        tension: 0,
                        pointRadius: 0,
                        yAxisID: 'y1'
                    }
                ]
            },
            options: {
                responsive: true,
                maintainAspectRatio: false,
                scales: {
                    x: {
                        title: {
                            display: true,
                            text: 'Time'
                        }
                    },
                    y: {
                        type: 'linear',
                        display: true,
                        position: 'left',
                        title: {
                            display: true,
                            text: 'Concentration (μg/mL)'
                        },
                        beginAtZero: true
                    },
                    y1: {
                        type: 'linear',
                        display: true,
                        position: 'right',
                        title: {
                            display: true,
                            text: 'BIS値'
                        },
                        min: 0,
                        max: 100,
                        grid: {
                            drawOnChartArea: false
                        }
                    }
                }
            }
        });
    }

    updateProtocolTable(schedule) {
        const container = document.getElementById('protocolTable');
        container.innerHTML = '';
        
        const table = document.createElement('table');
        table.innerHTML = `
            <thead>
                <tr>
                    <th>Time</th>
                    <th>Action</th>
                    <th>Dose</th>
                    <th>Notes</th>
                </tr>
            </thead>
            <tbody>
            </tbody>
        `;
        
        const tbody = table.querySelector('tbody');
        schedule.forEach(item => {
            const row = document.createElement('tr');
            // Fix: Properly display dose or rate, avoiding '-' fallback for dose
            const doseOrRate = (item.dose && item.dose !== '-') ? item.dose : 
                              (item.rate && item.rate !== '-') ? item.rate : '-';
            row.innerHTML = `
                <td>${item.time} min</td>
                <td>${item.action}</td>
                <td>${doseOrRate}</td>
                <td>${item.comment}</td>
            `;
            tbody.appendChild(row);
        });
        
        container.appendChild(table);
    }

    updateAllPanelStates() {
        this.updateInductionControls();
        this.updateMonitoringDisplay();
    }
    
    initializeAdjustButtonStates() {
        // Initialize all adjust button states
        const inputs = document.querySelectorAll('input[type="number"]');
        inputs.forEach(input => {
            this.updateAdjustButtonStates(input);
        });
    }
}

// Initialize application when script loads
const app = new MainApplicationController();

// Export for global access
if (typeof window !== 'undefined') {
    window.app = app;
}<|MERGE_RESOLUTION|>--- conflicted
+++ resolved
@@ -1,5 +1,5 @@
 /**
- * Main Application Controller for Propofol TCI TIVA V1.1.0
+ * Main Application Controller for Propofol TCI TIVA
  * 統合アプリケーションメインコントローラー
  * 
  * Coordinates:
@@ -8,221 +8,7 @@
  * - Monitoring Engine (Dose tracking)
  * - UI Management
  * - State Management
- * - Digital Picker Components (Mobile-optimized input)
  */
-
-/**
- * Enhanced Digital Picker Class with Long Press Support
- * モバイル対応デジタルピッカー - 長押し、直接入力、精密な数値制御
- * @param {string|HTMLElement} container - ピッカーを配置するコンテナ要素またはセレクタ
- * @param {object} options - 設定オプション
- * @param {number} options.min - 最小値
- * @param {number} options.max - 最大値
- * @param {number} options.step - 1クリックでの増減量
- * @param {number} options.initialValue - 初期値
- * @param {number} options.decimalPlaces - 表示する小数点以下の桁数
- * @param {number} options.longPressDelay - 長押し判定までの時間(ms) デフォルト: 500
- * @param {number} options.longPressInterval - 長押し中の増減間隔(ms) デフォルト: 100
- */
-class DigitalPicker {
-    constructor(container, options) {
-        this.container = typeof container === 'string' ? document.querySelector(container) : container;
-        if (!this.container) {
-            throw new Error('DigitalPicker: Container element not found.');
-        }
-
-        // デフォルトオプションとユーザー指定オプションをマージ
-        this.options = {
-            min: 0,
-            max: 100,
-            step: 1,
-            initialValue: 0,
-            decimalPlaces: 0,
-            longPressDelay: 500,    // 長押し判定時間
-            longPressInterval: 100, // 長押し中の増減間隔
-            ...options
-        };
-
-        // 初期値の設定
-        this.options.initialValue = this.options.initialValue || this.options.min;
-        this.value = this._clamp(this.options.initialValue);
-
-        // 長押し制御用変数
-        this.pressTimer = null;
-        this.pressInterval = null;
-        this.isLongPressing = false;
-
-        this._createUI();
-        this._attachEventListeners();
-        this._updateDisplay();
-    }
-
-    // UI要素を生成してコンテナに追加
-    _createUI() {
-        this.container.innerHTML = `
-            <div class="digital-picker">
-                <button type="button" class="picker-btn picker-decrement" aria-label="Decrement">-</button>
-                <input type="number" class="picker-input" inputmode="decimal" step="${this.options.step}">
-                <button type="button" class="picker-btn picker-increment" aria-label="Increment">+</button>
-            </div>
-        `;
-
-        this.decrementBtn = this.container.querySelector('.picker-decrement');
-        this.incrementBtn = this.container.querySelector('.picker-increment');
-        this.inputEl = this.container.querySelector('.picker-input');
-    }
-
-    // イベントリスナーを設定
-    _attachEventListeners() {
-        // 増減ボタンのイベント
-        this._attachButtonEvents(this.incrementBtn, () => this.increment());
-        this._attachButtonEvents(this.decrementBtn, () => this.decrement());
-
-        // 入力フィールドのイベント
-        this.inputEl.addEventListener('input', (e) => this._handleInputChange(e));
-        this.inputEl.addEventListener('blur', () => this._handleInputBlur());
-        
-        // フォーカス時に全選択（入力しやすくする）
-        this.inputEl.addEventListener('focus', (e) => e.target.select());
-    }
-
-    // ボタンの長押し対応イベントを設定
-    _attachButtonEvents(button, action) {
-        // クリックイベント
-        button.addEventListener('click', (e) => {
-            if (!this.isLongPressing) {
-                action();
-            }
-        });
-
-        // マウスイベント（PC用）
-        button.addEventListener('mousedown', (e) => {
-            e.preventDefault();
-            this._startLongPress(button, action);
-        });
-        button.addEventListener('mouseup', () => this._stopLongPress(button));
-        button.addEventListener('mouseleave', () => this._stopLongPress(button));
-
-        // タッチイベント（モバイル用）
-        button.addEventListener('touchstart', (e) => {
-            e.preventDefault();
-            this._startLongPress(button, action);
-        });
-        button.addEventListener('touchend', () => this._stopLongPress(button));
-        button.addEventListener('touchcancel', () => this._stopLongPress(button));
-    }
-
-    // 長押し開始
-    _startLongPress(button, action) {
-        this._stopLongPress(button); // 既存のタイマーをクリア
-        
-        this.pressTimer = setTimeout(() => {
-            this.isLongPressing = true;
-            button.classList.add('pressing');
-            
-            // 最初の実行
-            action();
-            
-            // 継続的な実行
-            this.pressInterval = setInterval(() => {
-                action();
-            }, this.options.longPressInterval);
-        }, this.options.longPressDelay);
-    }
-
-    // 長押し終了
-    _stopLongPress(button) {
-        if (this.pressTimer) {
-            clearTimeout(this.pressTimer);
-            this.pressTimer = null;
-        }
-        
-        if (this.pressInterval) {
-            clearInterval(this.pressInterval);
-            this.pressInterval = null;
-        }
-        
-        button.classList.remove('pressing');
-        
-        // 少し遅延してからlong pressing flagをリセット（clickイベントとの競合を防ぐ）
-        setTimeout(() => {
-            this.isLongPressing = false;
-        }, 50);
-    }
-
-    // 値を減らす
-    decrement() {
-        this._setValue(this.value - this.options.step);
-    }
-
-    // 値を増やす
-    increment() {
-        this._setValue(this.value + this.options.step);
-    }
-
-    // ユーザーによる直接入力の処理
-    _handleInputChange(event) {
-        const rawValue = event.target.value;
-        
-        // 空文字列や無効な値の場合は何もしない（入力中を許可）
-        if (rawValue === '' || rawValue === '.' || rawValue === '-') {
-            return;
-        }
-        
-        const parsedValue = parseFloat(rawValue);
-        if (!isNaN(parsedValue)) {
-            // 入力中は範囲チェックを行わず、内部値のみ更新
-            this.value = parsedValue;
-        }
-    }
-
-    // 入力フィールドからフォーカスが外れた時の処理
-    _handleInputBlur() {
-        // フォーカスが外れた時に範囲チェックと表示更新を実行
-        this.value = this._clamp(this.value);
-        this._updateDisplay();
-    }
-
-    // 値を更新する内部メソッド
-    _setValue(newValue) {
-        // JavaScriptの浮動小数点数演算誤差を補正
-        const precision = Math.pow(10, this.options.decimalPlaces + 2);
-        const roundedValue = Math.round(newValue * precision) / precision;
-        
-        this.value = this._clamp(roundedValue);
-        this._updateDisplay();
-    }
-
-    // 値をmin/maxの範囲内に収める
-    _clamp(value) {
-        return Math.max(this.options.min, Math.min(this.options.max, value));
-    }
-
-    // 表示を更新
-    _updateDisplay() {
-        this.inputEl.value = this.value.toFixed(this.options.decimalPlaces);
-        this.decrementBtn.disabled = this.value <= this.options.min;
-        this.incrementBtn.disabled = this.value >= this.options.max;
-    }
-
-    // 現在の値を取得する公開メソッド
-    getValue() {
-        return this.value;
-    }
-
-    // 外部から値を設定する公開メソッド
-    setValue(newValue) {
-        if (typeof newValue === 'number' && !isNaN(newValue)) {
-            this._setValue(newValue);
-        }
-    }
-
-    // クリーンアップ（必要に応じて）
-    destroy() {
-        this._stopLongPress(this.incrementBtn);
-        this._stopLongPress(this.decrementBtn);
-    }
-}
 
 class MainApplicationController {
     constructor() {
@@ -237,9 +23,6 @@
         this.monitoringChart = null;
         this.realtimeChart = null;
         
-        // Digital picker instances
-        this.digitalPickers = {};
-        
         // Initialize on DOM ready
         if (document.readyState === 'loading') {
             document.addEventListener('DOMContentLoaded', () => this.initialize());
@@ -261,9 +44,6 @@
         
         // Setup event listeners
         this.setupEventListeners();
-        
-        // Initialize digital pickers
-        this.initializeDigitalPickers();
         
         // Setup induction engine callbacks
         this.setupInductionCallbacks();
@@ -304,65 +84,7 @@
         console.log('Default patient initialized:', this.appState.patient.id);
     }
 
-    initializeDigitalPickers() {
-        try {
-            // Patient information digital pickers (Propofol-specific ranges)
-            this.digitalPickers.age = new DigitalPicker('#editAgePicker', {
-                min: 1, max: 100, step: 1, initialValue: 35, decimalPlaces: 0
-            });
-            
-            this.digitalPickers.weight = new DigitalPicker('#editWeightPicker', {
-                min: 5, max: 150, step: 0.1, initialValue: 70.0, decimalPlaces: 1
-            });
-            
-            this.digitalPickers.height = new DigitalPicker('#editHeightPicker', {
-                min: 50, max: 200, step: 1, initialValue: 170, decimalPlaces: 0
-            });
-
-            // Add BMI calculation update listeners
-            if (this.digitalPickers.weight && this.digitalPickers.height) {
-                const updateBMI = () => this.updateBMICalculation();
-                this.digitalPickers.weight.inputEl.addEventListener('input', updateBMI);
-                this.digitalPickers.weight.inputEl.addEventListener('blur', updateBMI);
-                this.digitalPickers.height.inputEl.addEventListener('input', updateBMI);
-                this.digitalPickers.height.inputEl.addEventListener('blur', updateBMI);
-            }
-
-            // Induction panel digital pickers (Propofol-specific ranges)
-            this.digitalPickers.inductionBolus = new DigitalPicker('#inductionBolusPicker', {
-                min: 10, max: 200, step: 5, initialValue: 140, decimalPlaces: 0
-            });
-            
-            this.digitalPickers.inductionContinuous = new DigitalPicker('#inductionContinuousPicker', {
-                min: 0, max: 500, step: 10, initialValue: 200, decimalPlaces: 0
-            });
-
-            // Dose event modal digital pickers (Propofol-specific ranges)
-            this.digitalPickers.doseBolus = new DigitalPicker('#doseBolusPicker', {
-                min: 0, max: 200, step: 1, initialValue: 0, decimalPlaces: 0
-            });
-            
-            this.digitalPickers.doseContinuous = new DigitalPicker('#doseContinuousPicker', {
-                min: 0, max: 500, step: 5, initialValue: 0, decimalPlaces: 0
-            });
-
-            console.log('Digital pickers initialized successfully');
-        } catch (error) {
-            console.warn('Some digital pickers could not be initialized:', error.message);
-            // Continue without digital pickers if initialization fails
-        }
-    }
-
     setupEventListeners() {
-<<<<<<< HEAD
-        // Disclaimer modal
-        const acceptDisclaimerBtn = document.getElementById('acceptDisclaimer');
-        if (acceptDisclaimerBtn) {
-            acceptDisclaimerBtn.addEventListener('click', () => {
-                this.hideDisclaimer();
-            });
-        }
-=======
         // Disclaimer modal - add multiple event types for iOS compatibility
         const acceptBtn = document.getElementById('acceptDisclaimer');
         acceptBtn.addEventListener('click', (e) => {
@@ -370,7 +92,6 @@
             e.stopPropagation();
             this.hideDisclaimer();
         });
->>>>>>> a21bbae1
         
         acceptBtn.addEventListener('touchend', (e) => {
             e.preventDefault();
@@ -379,134 +100,77 @@
         }, { passive: false });
         
         // Patient information
-        const editPatientBtn = document.getElementById('editPatientBtn');
-        if (editPatientBtn) {
-            editPatientBtn.addEventListener('click', () => {
-                this.showPatientModal();
-            });
-        }
-        
-        const closePatientModalBtn = document.getElementById('closePatientModal');
-        if (closePatientModalBtn) {
-            closePatientModalBtn.addEventListener('click', () => {
-                this.hidePatientModal();
-            });
-        }
-        
-        const cancelPatientEditBtn = document.getElementById('cancelPatientEdit');
-        if (cancelPatientEditBtn) {
-            cancelPatientEditBtn.addEventListener('click', () => {
-                this.hidePatientModal();
-            });
-        }
-        
-        const patientForm = document.getElementById('patientForm');
-        if (patientForm) {
-            patientForm.addEventListener('submit', (e) => {
-                this.savePatientData(e);
-            });
-        }
-        
-<<<<<<< HEAD
-        // Patient form sliders (replaced with digital pickers)
-        // this.setupPatientFormSliders();
-=======
+        document.getElementById('editPatientBtn').addEventListener('click', () => {
+            this.showPatientModal();
+        });
+        
+        document.getElementById('closePatientModal').addEventListener('click', () => {
+            this.hidePatientModal();
+        });
+        
+        document.getElementById('cancelPatientEdit').addEventListener('click', () => {
+            this.hidePatientModal();
+        });
+        
+        document.getElementById('patientForm').addEventListener('submit', (e) => {
+            this.savePatientData(e);
+        });
+        
         // Patient form controls
         this.setupPatientFormControls();
->>>>>>> a21bbae1
         
         // Induction panel
-        const startInductionBtn = document.getElementById('startInductionBtn');
-        if (startInductionBtn) {
-            startInductionBtn.addEventListener('click', () => {
-                this.startInduction();
-            });
-        }
-        
-        const stopInductionBtn = document.getElementById('stopInductionBtn');
-        if (stopInductionBtn) {
-            stopInductionBtn.addEventListener('click', () => {
-                this.stopInduction();
-            });
-        }
-        
-        const recordSnapshotBtn = document.getElementById('recordSnapshotBtn');
-        if (recordSnapshotBtn) {
-            recordSnapshotBtn.addEventListener('click', () => {
-                this.recordSnapshot();
-            });
-        }
-        
-<<<<<<< HEAD
-        // Induction dose sliders (replaced with digital pickers)
-        // this.setupInductionSliders();
-=======
+        document.getElementById('startInductionBtn').addEventListener('click', () => {
+            this.startInduction();
+        });
+        
+        document.getElementById('stopInductionBtn').addEventListener('click', () => {
+            this.stopInduction();
+        });
+        
+        document.getElementById('recordSnapshotBtn').addEventListener('click', () => {
+            this.recordSnapshot();
+        });
+        
         // Induction dose controls
         this.setupInductionControls();
->>>>>>> a21bbae1
         
         // Protocol panel
-        const optimizeProtocolBtn = document.getElementById('optimizeProtocolBtn');
-        if (optimizeProtocolBtn) {
-            optimizeProtocolBtn.addEventListener('click', () => {
-                this.optimizeProtocol();
-            });
-        }
+        document.getElementById('optimizeProtocolBtn').addEventListener('click', () => {
+            this.optimizeProtocol();
+        });
         
         // Monitoring panel
-        const addDoseBtn = document.getElementById('addDoseBtn');
-        if (addDoseBtn) {
-            addDoseBtn.addEventListener('click', () => {
-                this.showDoseModal();
-            });
-        }
-        
-        const runSimulationBtn = document.getElementById('runSimulationBtn');
-        if (runSimulationBtn) {
-            runSimulationBtn.addEventListener('click', () => {
-                this.runMonitoringSimulation();
-            });
-        }
-        
-        const exportCsvBtn = document.getElementById('exportCsvBtn');
-        if (exportCsvBtn) {
-            exportCsvBtn.addEventListener('click', () => {
-                this.exportCsv();
-            });
-        }
+        document.getElementById('addDoseBtn').addEventListener('click', () => {
+            this.showDoseModal();
+        });
+        
+        document.getElementById('runSimulationBtn').addEventListener('click', () => {
+            this.runMonitoringSimulation();
+        });
+        
+        document.getElementById('exportCsvBtn').addEventListener('click', () => {
+            this.exportCsv();
+        });
         
         // Dose modal
-        const closeDoseModalBtn = document.getElementById('closeDoseModal');
-        if (closeDoseModalBtn) {
-            closeDoseModalBtn.addEventListener('click', () => {
-                this.hideDoseModal();
-            });
-        }
-        
-        const cancelDoseAddBtn = document.getElementById('cancelDoseAdd');
-        if (cancelDoseAddBtn) {
-            cancelDoseAddBtn.addEventListener('click', () => {
-                this.hideDoseModal();
-            });
-        }
-        
-        const doseForm = document.getElementById('doseForm');
-        if (doseForm) {
-            doseForm.addEventListener('submit', (e) => {
-                this.addDoseEvent(e);
-            });
-        }
-        
-<<<<<<< HEAD
-        // Dose form sliders (replaced with digital pickers)
-        // this.setupDoseFormSliders();
-=======
+        document.getElementById('closeDoseModal').addEventListener('click', () => {
+            this.hideDoseModal();
+        });
+        
+        document.getElementById('cancelDoseAdd').addEventListener('click', () => {
+            this.hideDoseModal();
+        });
+        
+        document.getElementById('doseForm').addEventListener('submit', (e) => {
+            this.addDoseEvent(e);
+        });
+        
         // Dose form controls
         this.setupDoseFormControls();
         
         // Setup adjust buttons
         this.setupAdjustButtons();
->>>>>>> a21bbae1
         
         // Modal backdrop clicks - improved iOS support
         document.querySelectorAll('.modal').forEach(modal => {
@@ -776,36 +440,6 @@
         // Populate form with current patient data
         const patient = this.appState.patient;
         document.getElementById('editPatientId').value = patient.id;
-<<<<<<< HEAD
-        
-        // Update digital pickers with current patient data
-        if (this.digitalPickers.age) this.digitalPickers.age.setValue(patient.age);
-        if (this.digitalPickers.weight) this.digitalPickers.weight.setValue(patient.weight);
-        if (this.digitalPickers.height) this.digitalPickers.height.setValue(patient.height);
-        
-        const sexRadio = document.querySelector(`input[name="sex"][value="${patient.sex === SexType.MALE ? 'male' : 'female'}"]`);
-        if (sexRadio) sexRadio.checked = true;
-        
-        const asaRadio = document.querySelector(`input[name="asa"][value="${patient.asaPS === AsapsType.CLASS_1_2 ? '1-2' : '3-4'}"]`);
-        if (asaRadio) asaRadio.checked = true;
-        
-        const opioidRadio = document.querySelector(`input[name="opioid"][value="${patient.opioidCoadmin === OpioidType.YES ? 'yes' : 'no'}"]`);
-        if (opioidRadio) opioidRadio.checked = true;
-        
-        const anesthesiaStartEl = document.getElementById('editAnesthesiaStart');
-        if (anesthesiaStartEl) anesthesiaStartEl.value = patient.formattedStartTime;
-        
-        // Update display values (old slider values - may not exist if using digital pickers)
-        const ageValueEl = document.getElementById('ageValue');
-        if (ageValueEl) ageValueEl.textContent = patient.age;
-        
-        const weightValueEl = document.getElementById('weightValue');
-        if (weightValueEl) weightValueEl.textContent = patient.weight.toFixed(1);
-        
-        const heightValueEl = document.getElementById('heightValue');
-        if (heightValueEl) heightValueEl.textContent = patient.height;
-        
-=======
         document.getElementById('editAge').value = patient.age;
         document.getElementById('editWeight').value = patient.weight;
         document.getElementById('editHeight').value = patient.height;
@@ -818,7 +452,6 @@
         this.updateAdjustButtonStates(document.getElementById('editAge'));
         this.updateAdjustButtonStates(document.getElementById('editWeight'));
         this.updateAdjustButtonStates(document.getElementById('editHeight'));
->>>>>>> a21bbae1
         this.updateBMICalculation();
         
         modal.classList.add('active');
@@ -833,37 +466,9 @@
         
         // Reset form
         document.getElementById('doseTime').value = this.appState.patient.formattedStartTime;
-<<<<<<< HEAD
-        
-        // Reset digital pickers if available
-        if (this.digitalPickers.doseBolus) {
-            this.digitalPickers.doseBolus.setValue(0);
-        }
-        if (this.digitalPickers.doseContinuous) {
-            this.digitalPickers.doseContinuous.setValue(0);
-        }
-        
-        // Reset old form inputs (fallback)
-        const bolusInput = document.getElementById('doseBolusAmount');
-        if (bolusInput) bolusInput.value = 0;
-        
-        const continuousInput = document.getElementById('doseContinuousRate');
-        if (continuousInput) continuousInput.value = 0;
-        
-        // Reset display values (old slider values)
-        const bolusValueEl = document.getElementById('doseBolusValue');
-        if (bolusValueEl) bolusValueEl.textContent = '0.0';
-        
-        const continuousValueEl = document.getElementById('doseContinuousValue');
-        if (continuousValueEl) continuousValueEl.textContent = '0.00';
-        
-        const startRefEl = document.getElementById('anesthesiaStartReference');
-        if (startRefEl) startRefEl.textContent = this.appState.patient.formattedStartTime;
-=======
         document.getElementById('doseBolusAmount').value = 0;
         document.getElementById('doseContinuousRate').value = 0;
         document.getElementById('anesthesiaStartReference').textContent = this.appState.patient.formattedStartTime;
->>>>>>> a21bbae1
         
         // Initialize adjust button states
         this.updateAdjustButtonStates(document.getElementById('doseBolusAmount'));
@@ -890,19 +495,9 @@
         
         // Update patient
         this.appState.patient.id = document.getElementById('editPatientId').value;
-        
-        // Get values from digital pickers if available, fallback to form inputs
-        this.appState.patient.age = this.digitalPickers.age ? 
-            Math.round(this.digitalPickers.age.getValue()) : 
-            parseInt(document.getElementById('editAge')?.value || 35);
-            
-        this.appState.patient.weight = this.digitalPickers.weight ? 
-            this.digitalPickers.weight.getValue() : 
-            parseFloat(document.getElementById('editWeight')?.value || 70);
-            
-        this.appState.patient.height = this.digitalPickers.height ? 
-            Math.round(this.digitalPickers.height.getValue()) : 
-            parseFloat(document.getElementById('editHeight')?.value || 170);
+        this.appState.patient.age = parseInt(document.getElementById('editAge').value);
+        this.appState.patient.weight = parseFloat(document.getElementById('editWeight').value);
+        this.appState.patient.height = parseFloat(document.getElementById('editHeight').value);
         this.appState.patient.sex = formData.get('sex') === 'male' ? SexType.MALE : SexType.FEMALE;
         this.appState.patient.asaPS = formData.get('asa') === '1-2' ? AsapsType.CLASS_1_2 : AsapsType.CLASS_3_4;
         this.appState.patient.opioidCoadmin = formData.get('opioid') === 'yes' ? OpioidType.YES : OpioidType.NO;
@@ -930,15 +525,8 @@
         e.preventDefault();
         
         const timeValue = document.getElementById('doseTime').value;
-        
-        // Get values from digital pickers if available, fallback to form inputs
-        const bolusAmount = this.digitalPickers.doseBolus ? 
-            this.digitalPickers.doseBolus.getValue() : 
-            parseFloat(document.getElementById('doseBolusAmount')?.value || 0);
-            
-        const continuousRate = this.digitalPickers.doseContinuous ? 
-            this.digitalPickers.doseContinuous.getValue() : 
-            parseFloat(document.getElementById('doseContinuousRate')?.value || 0);
+        const bolusAmount = parseFloat(document.getElementById('doseBolusAmount').value);
+        const continuousRate = parseFloat(document.getElementById('doseContinuousRate').value);
         
         // Calculate minutes from anesthesia start
         const doseTime = new Date(this.appState.patient.anesthesiaStartTime);
@@ -972,14 +560,8 @@
 
     // Induction management
     startInduction() {
-        // Get values from digital pickers if available, fallback to form inputs
-        const bolusDose = this.digitalPickers.inductionBolus ? 
-            this.digitalPickers.inductionBolus.getValue() : 
-            parseFloat(document.getElementById('inductionBolus')?.value || 140);
-            
-        const continuousDose = this.digitalPickers.inductionContinuous ? 
-            this.digitalPickers.inductionContinuous.getValue() : 
-            parseFloat(document.getElementById('inductionContinuous')?.value || 200);
+        const bolusDose = parseFloat(document.getElementById('inductionBolus').value);
+        const continuousDose = parseFloat(document.getElementById('inductionContinuous').value);
         
         if (this.inductionEngine.start(this.appState.patient, bolusDose, continuousDose)) {
             this.appState.isInductionRunning = true;
@@ -1094,51 +676,22 @@
     // Display updates
     updatePatientDisplay() {
         const patient = this.appState.patient;
-        
-        const patientIdEl = document.getElementById('patientId');
-        if (patientIdEl) patientIdEl.textContent = patient.id;
-        
-        const patientAgeEl = document.getElementById('patientAge');
-        if (patientAgeEl) patientAgeEl.textContent = `${patient.age} years`;
-        
-        const patientWeightEl = document.getElementById('patientWeight');
-        if (patientWeightEl) patientWeightEl.textContent = `${patient.weight.toFixed(1)} kg`;
-        
-        const patientHeightEl = document.getElementById('patientHeight');
-        if (patientHeightEl) patientHeightEl.textContent = `${patient.height.toFixed(0)} cm`;
-        
-        const patientBMIEl = document.getElementById('patientBMI');
-        if (patientBMIEl) patientBMIEl.textContent = patient.bmi.toFixed(1);
-        
-        const patientSexEl = document.getElementById('patientSex');
-        if (patientSexEl) patientSexEl.textContent = SexType.displayName(patient.sex);
-        
-        const patientASAEl = document.getElementById('patientASA');
-        if (patientASAEl) patientASAEl.textContent = AsapsType.displayName(patient.asaPS);
-        
-        const patientOpioidEl = document.getElementById('patientOpioid');
-        if (patientOpioidEl) patientOpioidEl.textContent = OpioidType.displayName(patient.opioidCoadmin);
-        
-        const anesthesiaStartTimeEl = document.getElementById('anesthesiaStartTime');
-        if (anesthesiaStartTimeEl) anesthesiaStartTimeEl.textContent = patient.formattedStartTime;
+        document.getElementById('patientId').textContent = patient.id;
+        document.getElementById('patientAge').textContent = `${patient.age} years`;
+        document.getElementById('patientWeight').textContent = `${patient.weight.toFixed(1)} kg`;
+        document.getElementById('patientHeight').textContent = `${patient.height.toFixed(0)} cm`;
+        document.getElementById('patientBMI').textContent = patient.bmi.toFixed(1);
+        document.getElementById('patientSex').textContent = SexType.displayName(patient.sex);
+        document.getElementById('patientASA').textContent = AsapsType.displayName(patient.asaPS);
+        document.getElementById('patientOpioid').textContent = OpioidType.displayName(patient.opioidCoadmin);
+        document.getElementById('anesthesiaStartTime').textContent = patient.formattedStartTime;
     }
 
     updateBMICalculation() {
-        // Get values from digital pickers if available, fallback to form inputs
-        const weight = this.digitalPickers.weight ? 
-            this.digitalPickers.weight.getValue() : 
-            parseFloat(document.getElementById('editWeight')?.value || 70);
-            
-        const height = this.digitalPickers.height ? 
-            this.digitalPickers.height.getValue() : 
-            parseFloat(document.getElementById('editHeight')?.value || 170);
-            
+        const weight = parseFloat(document.getElementById('editWeight').value);
+        const height = parseFloat(document.getElementById('editHeight').value);
         const bmi = weight / Math.pow(height / 100, 2);
-        
-        const bmiElement = document.getElementById('bmiCalculated');
-        if (bmiElement) {
-            bmiElement.textContent = bmi.toFixed(1);
-        }
+        document.getElementById('bmiCalculated').textContent = bmi.toFixed(1);
     }
 
     updateInductionDisplay(state) {
