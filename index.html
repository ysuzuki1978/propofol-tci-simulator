--- conflicted
+++ resolved
@@ -72,13 +72,8 @@
         <!-- Header -->
         <header class="app-header">
             <div class="header-content">
-<<<<<<< HEAD
-                <h1>Propofol TCI TIVA <span class="version">V1.1.1</span></h1>
-                <p>Effect-site Concentration Target Controlled Infusion Integrated System - Propofol Pharmacokinetic-Pharmacodynamic Model</p>
-=======
                 <h1>Propofol TCI TIVA V1.2.1</h1>
                 <p>Effect-site Concentration Target Controlled Infusion Integrated System - Enhanced RK4 Integration</p>
->>>>>>> 6743586f
             </div>
         </header>
 
@@ -323,13 +318,6 @@
                 </div>
             </section>
         </div>
-        
-        <!-- Footer -->
-        <footer class="app-footer">
-            <div class="footer-content">
-                <p>Propofol TCI TIVA V1.1.1 | Eleveld et al. (2018) PK-PD Model | Educational & Research Use Only</p>
-            </div>
-        </footer>
     </div>
 
     <!-- Patient Edit Modal -->
