<!DOCTYPE html>
<html lang="en">
<head>
    <meta charset="UTF-8">
<<<<<<< HEAD
    <meta name="viewport" content="width=device-width, initial-scale=1.0">
    <title>Propofol TCI TIVA V1.1.0 - Effect-site Concentration Target Controlled Infusion Integrated System</title>
=======
    <meta name="viewport" content="width=device-width, initial-scale=1.0, user-scalable=no, maximum-scale=1.0">
    <meta name="apple-mobile-web-app-capable" content="yes">
    <meta name="mobile-web-app-capable" content="yes">
    <meta name="format-detection" content="telephone=no">
    <title>Propofol TCI TIVA - Effect-site Concentration Target Controlled Infusion Integrated System</title>
>>>>>>> a21bbae1
    
    <!-- PWA Meta Tags -->
    <meta name="theme-color" content="#2196F3">
    <meta name="apple-mobile-web-app-status-bar-style" content="default">
    <meta name="apple-mobile-web-app-title" content="Propofol TCI TIVA">
    
    <!-- Icons -->
    <link rel="apple-touch-icon" sizes="180x180" href="images/icon-192.png">
    <link rel="icon" type="image/png" sizes="32x32" href="images/icon-32.png">
    <link rel="manifest" href="manifest.json">
    
    <!-- Chart.js -->
    <script src="https://cdn.jsdelivr.net/npm/chart.js@3.9.1/dist/chart.min.js"></script>
    <script src="https://cdn.jsdelivr.net/npm/chartjs-adapter-date-fns@2.0.0/dist/chartjs-adapter-date-fns.bundle.min.js"></script>
    
    <!-- CSS -->
    <link rel="stylesheet" href="css/main.css">
</head>
<body>
    <!-- Loading Screen -->
    <div id="loadingScreen" class="loading-screen">
        <div class="loading-content">
            <div class="spinner"></div>
            <h2>Propofol TCI TIVA V1.1.0</h2>
            <p>Initializing system...</p>
        </div>
    </div>

    <!-- Disclaimer Modal -->
    <div id="disclaimerModal" class="modal active">
        <div class="modal-content">
            <div class="modal-header">
                <h2>⚠️ Disclaimer</h2>
            </div>
            <div class="modal-body">
                <div class="disclaimer-content">
                    <h3>Important Notice</h3>
                    <ul>
                        <li>This application is <strong>for educational and research purposes only</strong></li>
                        <li>Do not use as a basis for clinical diagnosis or treatment</li>
                        <li>All clinical decisions must be made by qualified healthcare professionals</li>
                        <li>Calculation results are theoretical values and do not guarantee actual patient responses</li>
                        <li>The developer assumes no responsibility for any consequences of using this application</li>
                    </ul>
                    
                    <h3>Scientific Basis</h3>
                    <p>This system is based on the propofol pharmacokinetic-pharmacodynamic model by Eleveld et al. (2018) BJA.</p>
                    
                    <h3>Developer Information</h3>
                    <p>YASUYUKI SUZUKI - Ehime University Graduate School of Medicine, Department of Pharmacology</p>
                </div>
            </div>
            <div class="modal-footer">
                <button id="acceptDisclaimer" class="btn btn-primary">
    Accept and Start
                </button>
            </div>
        </div>
    </div>

    <!-- Main Application -->
    <div id="mainApp" class="main-app hidden">
        <!-- Header -->
        <header class="app-header">
            <div class="header-content">
                <h1>Propofol TCI TIVA V1.1.0</h1>
                <p>Effect-site Concentration Target Controlled Infusion Integrated System - Propofol Pharmacokinetic-Pharmacodynamic Model</p>
            </div>
        </header>

        <!-- Patient Information Panel -->
        <section id="patientPanel" class="panel patient-panel">
            <div class="panel-header">
                <h2>📋 Patient Information</h2>
                <button id="editPatientBtn" class="btn btn-secondary">Edit</button>
            </div>
            <div class="panel-content">
                <div class="patient-info-grid">
                    <div class="info-item">
                        <label>Patient ID:</label>
                        <span id="patientId">---</span>
                    </div>
                    <div class="info-item">
                        <label>Age:</label>
                        <span id="patientAge">---</span>
                    </div>
                    <div class="info-item">
                        <label>Weight:</label>
                        <span id="patientWeight">---</span>
                    </div>
                    <div class="info-item">
                        <label>Height:</label>
                        <span id="patientHeight">---</span>
                    </div>
                    <div class="info-item">
                        <label>BMI:</label>
                        <span id="patientBMI">---</span>
                    </div>
                    <div class="info-item">
                        <label>Sex:</label>
                        <span id="patientSex">---</span>
                    </div>
                    <div class="info-item">
                        <label>ASA-PS:</label>
                        <span id="patientASA">---</span>
                    </div>
                    <div class="info-item">
                        <label>Opioid Co-admin:</label>
                        <span id="patientOpioid">---</span>
                    </div>
                    <div class="info-item">
                        <label>Anesthesia Start Time:</label>
                        <span id="anesthesiaStartTime">---</span>
                    </div>
                </div>
            </div>
        </section>

        <!-- App Grid Container -->
        <div class="app-grid">
            <!-- App 1: Real-time Induction -->
            <section id="inductionPanel" class="panel app-panel">
                <div class="panel-header">
                    <h2>🚀 Real-time Induction Prediction</h2>
                    <div class="panel-controls">
                        <button id="startInductionBtn" class="btn btn-primary">Start</button>
                        <button id="stopInductionBtn" class="btn btn-danger hidden">Stop</button>
                        <button id="recordSnapshotBtn" class="btn btn-info hidden">Record</button>
                    </div>
                </div>
                <div class="panel-content">
                    <div class="induction-controls">
<<<<<<< HEAD
                        <div class="dose-input digital-picker-enabled">
                            <!-- Induction Bolus Digital Picker - 導入ボーラスデジタルピッカー -->
                            <div class="digital-picker-container">
                                <label for="inductionBolusPicker">Bolus Dose (mg):</label>
                                <div id="inductionBolusPicker"></div>
                            </div>
                        </div>
                        <div class="dose-input digital-picker-enabled">
                            <!-- Induction Continuous Digital Picker - 導入持続注入デジタルピッカー -->
                            <div class="digital-picker-container">
                                <label for="inductionContinuousPicker">Continuous Infusion Rate (mg/hr):</label>
                                <div id="inductionContinuousPicker"></div>
=======
                        <div class="dose-input">
                            <label for="inductionBolus">Bolus Dose (mg):</label>
                            <div class="input-group-controls">
                                <button type="button" class="btn-adjust btn-minus" data-target="inductionBolus" data-step="5">−</button>
                                <input type="number" id="inductionBolus" min="10" max="200" step="5" value="140">
                                <button type="button" class="btn-adjust btn-plus" data-target="inductionBolus" data-step="5">+</button>
                            </div>
                        </div>
                        <div class="dose-input">
                            <label for="inductionContinuous">Continuous Infusion Rate (mg/hr):</label>
                            <div class="input-group-controls">
                                <button type="button" class="btn-adjust btn-minus" data-target="inductionContinuous" data-step="10">−</button>
                                <input type="number" id="inductionContinuous" min="0" max="500" step="10" value="200">
                                <button type="button" class="btn-adjust btn-plus" data-target="inductionContinuous" data-step="10">+</button>
>>>>>>> a21bbae1
                            </div>
                        </div>
                    </div>

                    <div class="concentration-display">
                        <div class="conc-item">
                            <label>Plasma Concentration:</label>
                            <span id="plasmaConcentration" class="concentration-value">0.000</span>
                            <span class="unit">μg/mL</span>
                        </div>
                        <div class="conc-item">
                            <label>Effect-site Concentration:</label>
                            <span id="effectConcentration" class="concentration-value">0.000</span>
                            <span class="unit">μg/mL</span>
                        </div>
                        <div class="conc-item">
                            <label>BIS Value:</label>
                            <span id="inductionBISValue" class="concentration-value">100.0</span>
                            <span class="unit">(Sedation Level)</span>
                        </div>
                        <div class="conc-item">
                            <label>Elapsed Time:</label>
                            <span id="elapsedTime" class="time-value">00:00:00</span>
                        </div>
                    </div>

                    <div class="realtime-chart-container">
                        <canvas id="inductionRealtimeChart"></canvas>
                    </div>

                    <div id="snapshotsSection" class="snapshots-section hidden">
                        <h3 id="snapshotsTitle">Records</h3>
                        <div id="snapshotsList" class="snapshots-list"></div>
                    </div>
                </div>
            </section>

            <!-- App 2: Protocol Optimization -->
            <section id="protocolPanel" class="panel app-panel">
                <div class="panel-header">
                    <h2>🎯 Advanced Step-down Protocol Optimization</h2>
                    <button id="optimizeProtocolBtn" class="btn btn-primary">Run Optimization</button>
                </div>
                <div class="panel-content">
                    <div class="protocol-controls">
                        <div class="form-row">
                            <div class="input-group">
                                <label for="targetConcentration">Target Effect-site Concentration (μg/mL):</label>
                                <input type="number" id="targetConcentration" min="0.5" max="8.0" step="0.1" value="3.0">
                            </div>
                            <div class="input-group">
                                <label for="protocolBolus">Bolus Dose (mg):</label>
                                <input type="number" id="protocolBolus" min="10" max="200" step="5" value="140">
                            </div>
                        </div>
                        <div class="form-row">
                            <div class="input-group">
                                <label for="targetReachTime">Target Reach Time (min):</label>
                                <input type="number" id="targetReachTime" min="10" max="60" step="5" value="20">
                            </div>
                            <div class="input-group">
                                <label for="upperThresholdRatio">Upper Threshold Ratio (%):</label>
                                <input type="number" id="upperThresholdRatio" min="105" max="130" step="1" value="120">
                            </div>
                        </div>
                        <div class="form-row">
                            <div class="input-group">
                                <label for="reductionFactor">Reduction Factor (%):</label>
                                <input type="number" id="reductionFactor" min="50" max="90" step="5" value="70">
                            </div>
                            <div class="input-group">
                                <label for="adjustmentInterval">Adjustment Interval (min):</label>
                                <input type="number" id="adjustmentInterval" min="3" max="10" step="1" value="5">
                            </div>
                        </div>
                    </div>

                    <div id="protocolResults" class="protocol-results hidden">
                        <div class="results-summary">
                            <div class="result-item">
                                <label>Optimal Infusion Rate:</label>
                                <span id="optimalRate">---</span>
                                <span class="unit">mg/hr</span>
                            </div>
                            <div class="result-item">
                                <label>Predicted Final Concentration:</label>
                                <span id="predictedFinalCe">---</span>
                                <span class="unit">μg/mL</span>
                            </div>
                            <div class="result-item">
                                <label>Target Accuracy:</label>
                                <span id="targetAccuracy">---</span>
                                <span class="unit">%</span>
                            </div>
                            <div class="result-item">
                                <label>Number of Adjustments:</label>
                                <span id="adjustmentCount">---</span>
                                <span class="unit">times</span>
                            </div>
                            <div class="result-item">
                                <label>Stability Index:</label>
                                <span id="stabilityIndex">---</span>
                                <span class="unit">/100</span>
                            </div>
                            <div class="result-item">
                                <label>Convergence Time:</label>
                                <span id="convergenceTime">---</span>
                                <span class="unit">min</span>
                            </div>
                        </div>

                        <div class="protocol-chart-container">
                            <canvas id="protocolChart"></canvas>
                        </div>

                        <div class="protocol-schedule">
                            <h4>Dosing Schedule</h4>
                            <div id="protocolTable" class="protocol-table"></div>
                        </div>
                    </div>
                </div>
            </section>

            <!-- App 3: Live Monitoring -->
            <section id="monitoringPanel" class="panel app-panel monitoring-panel">
                <div class="panel-header">
                    <h2>📊 Actual Dose Monitoring</h2>
                    <div class="panel-controls">
                        <button id="addDoseBtn" class="btn btn-primary">Add Dose</button>
                        <button id="runSimulationBtn" class="btn btn-success">Run Simulation</button>
                        <button id="exportCsvBtn" class="btn btn-info">Export CSV</button>
                    </div>
                </div>
                <div class="panel-content">
                    <div class="dose-events-section">
                        <h4>Dose Events</h4>
                        <div id="doseEventsList" class="dose-events-list"></div>
                    </div>

                    <div id="simulationResults" class="simulation-results hidden">
                        <div class="results-summary">
                            <div class="result-item">
                                <label>Maximum Plasma Concentration:</label>
                                <span id="maxPlasmaConc">---</span>
                                <span class="unit">μg/mL</span>
                            </div>
                            <div class="result-item">
                                <label>Maximum Effect-site Concentration:</label>
                                <span id="maxEffectConc">---</span>
                                <span class="unit">μg/mL</span>
                            </div>
                            <div class="result-item">
                                <label>Minimum BIS Value:</label>
                                <span id="minBISValue">---</span>
                                <span class="unit">(Sedation Level)</span>
                            </div>
                            <div class="result-item">
                                <label>Calculation Method:</label>
                                <span id="calculationMethod">---</span>
                            </div>
                        </div>

                        <div class="monitoring-chart-container">
                            <canvas id="monitoringChart"></canvas>
                        </div>
                    </div>
                </div>
            </section>
        </div>
    </div>

    <!-- Patient Edit Modal -->
    <div id="patientModal" class="modal">
        <div class="modal-content">
            <div class="modal-header">
                <h3>Edit Patient Information</h3>
                <button id="closePatientModal" class="btn-close">&times;</button>
            </div>
            <form id="patientForm" class="modal-body">
                <div class="form-group">
                    <label for="editPatientId">Patient ID:</label>
                    <input type="text" id="editPatientId" required>
                </div>
                
                <div class="form-row">
<<<<<<< HEAD
                    <div class="form-group digital-picker-enabled">
                        <!-- Age Digital Picker - 年齢デジタルピッカー -->
                        <div class="digital-picker-container">
                            <label for="editAgePicker">Age (years):</label>
                            <div id="editAgePicker"></div>
                        </div>
                    </div>
                    <div class="form-group digital-picker-enabled">
                        <!-- Weight Digital Picker - 体重デジタルピッカー -->
                        <div class="digital-picker-container">
                            <label for="editWeightPicker">Weight (kg):</label>
                            <div id="editWeightPicker"></div>
=======
                    <div class="form-group">
                        <label for="editAge">Age (years):</label>
                        <div class="input-group-controls">
                            <button type="button" class="btn-adjust btn-minus" data-target="editAge" data-step="1">−</button>
                            <input type="number" id="editAge" min="1" max="100" step="1" value="35">
                            <button type="button" class="btn-adjust btn-plus" data-target="editAge" data-step="1">+</button>
                        </div>
                    </div>
                    <div class="form-group">
                        <label for="editWeight">Weight (kg):</label>
                        <div class="input-group-controls">
                            <button type="button" class="btn-adjust btn-minus" data-target="editWeight" data-step="0.5">−</button>
                            <input type="number" id="editWeight" min="5" max="150" step="0.1" value="70">
                            <button type="button" class="btn-adjust btn-plus" data-target="editWeight" data-step="0.5">+</button>
>>>>>>> a21bbae1
                        </div>
                    </div>
                </div>

                <div class="form-row">
<<<<<<< HEAD
                    <div class="form-group digital-picker-enabled">
                        <!-- Height Digital Picker - 身長デジタルピッカー -->
                        <div class="digital-picker-container">
                            <label for="editHeightPicker">Height (cm):</label>
                            <div id="editHeightPicker"></div>
=======
                    <div class="form-group">
                        <label for="editHeight">Height (cm):</label>
                        <div class="input-group-controls">
                            <button type="button" class="btn-adjust btn-minus" data-target="editHeight" data-step="1">−</button>
                            <input type="number" id="editHeight" min="50" max="200" step="1" value="170">
                            <button type="button" class="btn-adjust btn-plus" data-target="editHeight" data-step="1">+</button>
>>>>>>> a21bbae1
                        </div>
                    </div>
                    <div class="form-group">
                        <label>BMI:</label>
                        <span id="bmiCalculated" class="calculated-value">24.2</span>
                    </div>
                </div>

                <div class="form-row">
                    <div class="form-group">
                        <label>Sex:</label>
                        <div class="radio-group">
                            <label><input type="radio" name="sex" value="male" checked> Male</label>
                            <label><input type="radio" name="sex" value="female"> Female</label>
                        </div>
                    </div>
                    <div class="form-group">
                        <label>ASA-PS:</label>
                        <div class="radio-group">
                            <label><input type="radio" name="asa" value="1-2" checked> I-II</label>
                            <label><input type="radio" name="asa" value="3-4"> III-IV</label>
                        </div>
                    </div>
                </div>

                <div class="form-group">
                    <label>Opioid Co-administration:</label>
                    <div class="radio-group">
                        <label><input type="radio" name="opioid" value="yes" checked> Yes</label>
                        <label><input type="radio" name="opioid" value="no"> No</label>
                    </div>
                </div>

                <div class="form-group">
                    <label for="editAnesthesiaStart">Anesthesia Start Time:</label>
                    <input type="time" id="editAnesthesiaStart" value="08:00">
                </div>
            </form>
            <div class="modal-footer">
                <button id="cancelPatientEdit" class="btn btn-secondary">Cancel</button>
                <button type="submit" form="patientForm" class="btn btn-primary">Save</button>
            </div>
        </div>
    </div>

    <!-- Dose Event Modal -->
    <div id="doseModal" class="modal">
        <div class="modal-content">
            <div class="modal-header">
                <h3>Add Dose Event</h3>
                <button id="closeDoseModal" class="btn-close">&times;</button>
            </div>
            <form id="doseForm" class="modal-body">
                <div class="form-group">
                    <label for="doseTime">Dose Time:</label>
                    <input type="time" id="doseTime" required>
                    <small>Anesthesia Start Time: <span id="anesthesiaStartReference">08:00</span></small>
                </div>
                
                <div class="form-row">
<<<<<<< HEAD
                    <div class="form-group digital-picker-enabled">
                        <!-- Dose Bolus Digital Picker - 投与ボーラスデジタルピッカー -->
                        <div class="digital-picker-container">
                            <label for="doseBolusPicker">Bolus Dose (mg):</label>
                            <div id="doseBolusPicker"></div>
                        </div>
                    </div>
                    <div class="form-group digital-picker-enabled">
                        <!-- Dose Continuous Digital Picker - 投与持続注入デジタルピッカー -->
                        <div class="digital-picker-container">
                            <label for="doseContinuousPicker">Continuous Infusion Rate (mg/hr):</label>
                            <div id="doseContinuousPicker"></div>
=======
                    <div class="form-group">
                        <label for="doseBolusAmount">Bolus Dose (mg):</label>
                        <div class="input-group-controls">
                            <button type="button" class="btn-adjust btn-minus" data-target="doseBolusAmount" data-step="5">−</button>
                            <input type="number" id="doseBolusAmount" min="0" max="200" step="1" value="0">
                            <button type="button" class="btn-adjust btn-plus" data-target="doseBolusAmount" data-step="5">+</button>
                        </div>
                    </div>
                    <div class="form-group">
                        <label for="doseContinuousRate">Continuous Infusion Rate (mg/hr):</label>
                        <div class="input-group-controls">
                            <button type="button" class="btn-adjust btn-minus" data-target="doseContinuousRate" data-step="10">−</button>
                            <input type="number" id="doseContinuousRate" min="0" max="500" step="5" value="0">
                            <button type="button" class="btn-adjust btn-plus" data-target="doseContinuousRate" data-step="10">+</button>
>>>>>>> a21bbae1
                        </div>
                    </div>
                </div>
            </form>
            <div class="modal-footer">
                <button id="cancelDoseAdd" class="btn btn-secondary">Cancel</button>
                <button type="submit" form="doseForm" class="btn btn-primary">Add</button>
            </div>
        </div>
    </div>

    <!-- JavaScript Modules -->
    <script src="utils/lsoda.js"></script>
    <script src="utils/vhac.js"></script>
    <script src="utils/masui-ke0-calculator.js"></script>
    <script src="js/models.js"></script>
    <script src="js/eleveld-pk-pd.js"></script>
    <script src="js/remimazolam-pk-pd.js"></script>
    <script src="js/induction-engine.js"></script>
    <script src="js/protocol-engine.js"></script>
    <script src="js/advanced-protocol-engine.js"></script>
    <script src="js/monitoring-engine.js"></script>
    <script src="js/realtime-chart.js"></script>
    <script src="js/main.js"></script>

    <!-- Service Worker Registration -->
    <script>
        if ('serviceWorker' in navigator && location.protocol !== 'file:') {
            window.addEventListener('load', () => {
                navigator.serviceWorker.register('sw.js')
                    .then(registration => {
                        console.log('SW registered: ', registration);
                    })
                    .catch(registrationError => {
                        console.log('SW registration failed: ', registrationError);
                    });
            });
        } else {
            console.log('Service Worker not available (file:// protocol or browser not supported)');
        }
    </script>
</body>
</html><|MERGE_RESOLUTION|>--- conflicted
+++ resolved
@@ -2,16 +2,11 @@
 <html lang="en">
 <head>
     <meta charset="UTF-8">
-<<<<<<< HEAD
-    <meta name="viewport" content="width=device-width, initial-scale=1.0">
-    <title>Propofol TCI TIVA V1.1.0 - Effect-site Concentration Target Controlled Infusion Integrated System</title>
-=======
     <meta name="viewport" content="width=device-width, initial-scale=1.0, user-scalable=no, maximum-scale=1.0">
     <meta name="apple-mobile-web-app-capable" content="yes">
     <meta name="mobile-web-app-capable" content="yes">
     <meta name="format-detection" content="telephone=no">
     <title>Propofol TCI TIVA - Effect-site Concentration Target Controlled Infusion Integrated System</title>
->>>>>>> a21bbae1
     
     <!-- PWA Meta Tags -->
     <meta name="theme-color" content="#2196F3">
@@ -35,7 +30,7 @@
     <div id="loadingScreen" class="loading-screen">
         <div class="loading-content">
             <div class="spinner"></div>
-            <h2>Propofol TCI TIVA V1.1.0</h2>
+            <h2>Propofol TCI TIVA</h2>
             <p>Initializing system...</p>
         </div>
     </div>
@@ -77,7 +72,7 @@
         <!-- Header -->
         <header class="app-header">
             <div class="header-content">
-                <h1>Propofol TCI TIVA V1.1.0</h1>
+                <h1>Propofol TCI TIVA</h1>
                 <p>Effect-site Concentration Target Controlled Infusion Integrated System - Propofol Pharmacokinetic-Pharmacodynamic Model</p>
             </div>
         </header>
@@ -144,20 +139,6 @@
                 </div>
                 <div class="panel-content">
                     <div class="induction-controls">
-<<<<<<< HEAD
-                        <div class="dose-input digital-picker-enabled">
-                            <!-- Induction Bolus Digital Picker - 導入ボーラスデジタルピッカー -->
-                            <div class="digital-picker-container">
-                                <label for="inductionBolusPicker">Bolus Dose (mg):</label>
-                                <div id="inductionBolusPicker"></div>
-                            </div>
-                        </div>
-                        <div class="dose-input digital-picker-enabled">
-                            <!-- Induction Continuous Digital Picker - 導入持続注入デジタルピッカー -->
-                            <div class="digital-picker-container">
-                                <label for="inductionContinuousPicker">Continuous Infusion Rate (mg/hr):</label>
-                                <div id="inductionContinuousPicker"></div>
-=======
                         <div class="dose-input">
                             <label for="inductionBolus">Bolus Dose (mg):</label>
                             <div class="input-group-controls">
@@ -172,7 +153,6 @@
                                 <button type="button" class="btn-adjust btn-minus" data-target="inductionContinuous" data-step="10">−</button>
                                 <input type="number" id="inductionContinuous" min="0" max="500" step="10" value="200">
                                 <button type="button" class="btn-adjust btn-plus" data-target="inductionContinuous" data-step="10">+</button>
->>>>>>> a21bbae1
                             </div>
                         </div>
                     </div>
@@ -358,20 +338,6 @@
                 </div>
                 
                 <div class="form-row">
-<<<<<<< HEAD
-                    <div class="form-group digital-picker-enabled">
-                        <!-- Age Digital Picker - 年齢デジタルピッカー -->
-                        <div class="digital-picker-container">
-                            <label for="editAgePicker">Age (years):</label>
-                            <div id="editAgePicker"></div>
-                        </div>
-                    </div>
-                    <div class="form-group digital-picker-enabled">
-                        <!-- Weight Digital Picker - 体重デジタルピッカー -->
-                        <div class="digital-picker-container">
-                            <label for="editWeightPicker">Weight (kg):</label>
-                            <div id="editWeightPicker"></div>
-=======
                     <div class="form-group">
                         <label for="editAge">Age (years):</label>
                         <div class="input-group-controls">
@@ -386,26 +352,17 @@
                             <button type="button" class="btn-adjust btn-minus" data-target="editWeight" data-step="0.5">−</button>
                             <input type="number" id="editWeight" min="5" max="150" step="0.1" value="70">
                             <button type="button" class="btn-adjust btn-plus" data-target="editWeight" data-step="0.5">+</button>
->>>>>>> a21bbae1
                         </div>
                     </div>
                 </div>
 
                 <div class="form-row">
-<<<<<<< HEAD
-                    <div class="form-group digital-picker-enabled">
-                        <!-- Height Digital Picker - 身長デジタルピッカー -->
-                        <div class="digital-picker-container">
-                            <label for="editHeightPicker">Height (cm):</label>
-                            <div id="editHeightPicker"></div>
-=======
                     <div class="form-group">
                         <label for="editHeight">Height (cm):</label>
                         <div class="input-group-controls">
                             <button type="button" class="btn-adjust btn-minus" data-target="editHeight" data-step="1">−</button>
                             <input type="number" id="editHeight" min="50" max="200" step="1" value="170">
                             <button type="button" class="btn-adjust btn-plus" data-target="editHeight" data-step="1">+</button>
->>>>>>> a21bbae1
                         </div>
                     </div>
                     <div class="form-group">
@@ -466,20 +423,6 @@
                 </div>
                 
                 <div class="form-row">
-<<<<<<< HEAD
-                    <div class="form-group digital-picker-enabled">
-                        <!-- Dose Bolus Digital Picker - 投与ボーラスデジタルピッカー -->
-                        <div class="digital-picker-container">
-                            <label for="doseBolusPicker">Bolus Dose (mg):</label>
-                            <div id="doseBolusPicker"></div>
-                        </div>
-                    </div>
-                    <div class="form-group digital-picker-enabled">
-                        <!-- Dose Continuous Digital Picker - 投与持続注入デジタルピッカー -->
-                        <div class="digital-picker-container">
-                            <label for="doseContinuousPicker">Continuous Infusion Rate (mg/hr):</label>
-                            <div id="doseContinuousPicker"></div>
-=======
                     <div class="form-group">
                         <label for="doseBolusAmount">Bolus Dose (mg):</label>
                         <div class="input-group-controls">
@@ -494,7 +437,6 @@
                             <button type="button" class="btn-adjust btn-minus" data-target="doseContinuousRate" data-step="10">−</button>
                             <input type="number" id="doseContinuousRate" min="0" max="500" step="5" value="0">
                             <button type="button" class="btn-adjust btn-plus" data-target="doseContinuousRate" data-step="10">+</button>
->>>>>>> a21bbae1
                         </div>
                     </div>
                 </div>
